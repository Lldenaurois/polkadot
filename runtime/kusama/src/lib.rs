--- conflicted
+++ resolved
@@ -323,19 +323,12 @@
 	type Event = Event;
 	type Currency = Balances;
 	type UnsignedPhase = UnsignedPhase;
-<<<<<<< HEAD
 	type SignedPhase = SignedPhase;
-	type SolutionImprovementThreshold = MinSolutionScoreBump;
-	// For now use the one from staking.
-	type MinerTxPriority = MultiPhaseUnsignedPriority;
-	type MinerMaxIterations = MinerMaxIterations;
-	type MinerMaxWeight = OffchainSolutionWeightLimit;
-=======
+	type UnsignedPhase = UnsignedPhase;
 	type SolutionImprovementThreshold = SolutionImprovementThreshold;
 	type MinerMaxIterations = MinerMaxIterations;
 	type MinerMaxWeight = OffchainSolutionWeightLimit; // For now use the one from staking.
 	type MinerTxPriority = NposSolutionPriority;
->>>>>>> d75d4e13
 	type DataProvider = Staking;
 	type CompactSolution = pallet_staking::CompactAssignments;
 	type OnChainAccuracy = Perbill;
@@ -480,19 +473,7 @@
 	type SessionInterface = Self;
 	type EraPayout = EraPayout;
 	type NextNewSession = Session;
-<<<<<<< HEAD
-	type ElectionLookahead = ElectionLookahead;
-	type Call = Call;
-	type MaxIterations = MaxIterations;
-	type MinSolutionScoreBump = MinSolutionScoreBump;
-	type MaxNominatorRewardedPerValidator = MaxNominatorRewardedPerValidator;
-	type UnsignedPriority = StakingUnsignedPriority;
-	// The unsigned solution weight targeted by the OCW. We set it to the maximum possible value of
-	// a single extrinsic.
-	type OffchainSolutionWeightLimit = OffchainSolutionWeightLimit;
-=======
 	type ElectionProvider = ElectionProviderMultiPhase;
->>>>>>> d75d4e13
 	type WeightInfo = weights::pallet_staking::WeightInfo<Runtime>;
 }
 
