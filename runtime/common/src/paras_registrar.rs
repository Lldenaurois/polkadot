// Copyright 2017-2020 Parity Technologies (UK) Ltd.
// This file is part of Polkadot.

// Polkadot is free software: you can redistribute it and/or modify
// it under the terms of the GNU General Public License as published by
// the Free Software Foundation, either version 3 of the License, or
// (at your option) any later version.

// Polkadot is distributed in the hope that it will be useful,
// but WITHOUT ANY WARRANTY; without even the implied warranty of
// MERCHANTABILITY or FITNESS FOR A PARTICULAR PURPOSE.  See the
// GNU General Public License for more details.

// You should have received a copy of the GNU General Public License
// along with Polkadot.  If not, see <http://www.gnu.org/licenses/>.

//! Module to handle parathread/parachain registration and related fund management.
//! In essence this is a simple wrapper around `paras`.

use crate::WASM_MAGIC;
use sp_std::{prelude::*, result};
use frame_support::{
	decl_storage, decl_module, decl_error, decl_event, ensure,
	dispatch::DispatchResult,
	traits::{Get, Currency, ReservableCurrency},
	pallet_prelude::Weight,
};
use frame_system::{self, ensure_root, ensure_signed};
use primitives::v1::{
	Id as ParaId, ValidationCode, HeadData,
};
use runtime_parachains::{
	paras::{
		self,
		ParaGenesisArgs,
	},
	ensure_parachain,
	Origin, ParaLifecycle,
};

use crate::traits::{Registrar, OnSwap};
use parity_scale_codec::{Encode, Decode};
use sp_runtime::RuntimeDebug;

#[derive(Encode, Decode, Clone, PartialEq, Eq, Default, RuntimeDebug)]
pub struct ParaInfo<Account, Balance> {
	pub(crate) manager: Account,
	deposit: Balance,
}

type BalanceOf<T> =
	<<T as Config>::Currency as Currency<<T as frame_system::Config>::AccountId>>::Balance;

pub trait WeightInfo {
	fn register() -> Weight;
	fn deregister() -> Weight;
	fn swap() -> Weight;
}

pub struct TestWeightInfo;
impl WeightInfo for TestWeightInfo {
	fn register() -> Weight { 0 }
	fn deregister() -> Weight { 0 }
	fn swap() -> Weight { 0 }
}

pub trait Config: paras::Config {
	/// The overarching event type.
	type Event: From<Event<Self>> + Into<<Self as frame_system::Config>::Event>;

	/// The aggregated origin type must support the `parachains` origin. We require that we can
	/// infallibly convert between this origin and the system origin, but in reality, they're the
	/// same type, we just can't express that to the Rust type system without writing a `where`
	/// clause everywhere.
	type Origin: From<<Self as frame_system::Config>::Origin>
		+ Into<result::Result<Origin, <Self as Config>::Origin>>;

	/// The system's currency for parathread payment.
	type Currency: ReservableCurrency<Self::AccountId>;

	/// Runtime hook for when a parachain and parathread swap.
	type OnSwap: crate::traits::OnSwap;

	/// The deposit to be paid to run a parathread.
	/// This should include the cost for storing the genesis head and validation code.
	type ParaDeposit: Get<BalanceOf<Self>>;

	/// The maximum size for the validation code.
	type MaxCodeSize: Get<u32>;

	/// The maximum size for the head data.
	type MaxHeadSize: Get<u32>;

	/// Weight Information for the Extrinsics in the Pallet
	type WeightInfo: WeightInfo;
}

decl_storage! {
	trait Store for Module<T: Config> as Registrar {
		/// Pending swap operations.
		PendingSwap: map hasher(twox_64_concat) ParaId => Option<ParaId>;

		/// Amount held on deposit for each para and the original depositor.
		///
		/// The given account ID is responsible for registering the code and initial head data, but may only do
		/// so if it isn't yet registered. (After that, it's up to governance to do so.)
		pub Paras: map hasher(twox_64_concat) ParaId => Option<ParaInfo<T::AccountId, BalanceOf<T>>>;
	}
}

decl_event! {
	pub enum Event<T> where
		AccountId = <T as frame_system::Config>::AccountId,
		ParaId = ParaId,
	{
		Registered(ParaId, AccountId),
		Deregistered(ParaId),
	}
}

decl_error! {
	pub enum Error for Module<T: Config> {
		/// The ID is not registered.
		NotRegistered,
		/// The ID is already registered.
		AlreadyRegistered,
		/// The caller is not the owner of this Id.
		NotOwner,
		/// Invalid para code size.
		CodeTooLarge,
		/// Invalid para head data size.
		HeadDataTooLarge,
		/// The validation code provided doesn't start with the Wasm file magic string.
		DefinitelyNotWasm,
		/// Para is not a Parachain.
		NotParachain,
		/// Para is not a Parathread.
		NotParathread,
		/// Cannot deregister para
		CannotDeregister,
		/// Cannot schedule downgrade of parachain to parathread
		CannotDowngrade,
		/// Cannot schedule upgrade of parathread to parachain
		CannotUpgrade,
	}
}

decl_module! {
	pub struct Module<T: Config> for enum Call where origin: <T as frame_system::Config>::Origin {
		type Error = Error<T>;

		fn deposit_event() = default;

		/// Register a Para Id on the relay chain.
		///
		/// This function will queue the new Para Id to be a parathread.
		/// Using the Slots pallet, a parathread can then be upgraded to get a
		/// parachain slot.
		///
		/// This function must be called by a signed origin.
		///
		/// The origin must pay a deposit for the registration information,
		/// including the genesis information and validation code.
		#[weight = T::WeightInfo::register()]
		pub fn register(
			origin,
			id: ParaId,
			genesis_head: HeadData,
			validation_code: ValidationCode,
		) -> DispatchResult {
			let who = ensure_signed(origin)?;
			Self::do_register(who, id, genesis_head, validation_code)
		}

		/// Deregister a Para Id, freeing all data and returning any deposit.
		///
		/// The caller must be the para itself or Root and the para must be a parathread.
		#[weight = T::WeightInfo::deregister()]
		pub fn deregister(origin, id: ParaId) -> DispatchResult {
			match ensure_root(origin.clone()) {
				Ok(_) => {},
				Err(_) => {
					let caller_id = ensure_parachain(<T as Config>::Origin::from(origin))?;
					ensure!(caller_id == id, Error::<T>::NotOwner);
				},
			};

			Self::do_deregister(id)
		}

		/// Swap a parachain with another parachain or parathread. The origin must be a `Parachain`.
		/// The swap will happen only if there is already an opposite swap pending. If there is not,
		/// the swap will be stored in the pending swaps map, ready for a later confirmatory swap.
		///
		/// The `ParaId`s remain mapped to the same head data and code so external code can rely on
		/// `ParaId` to be a long-term identifier of a notional "parachain". However, their
		/// scheduling info (i.e. whether they're a parathread or parachain), auction information
		/// and the auction deposit are switched.
		#[weight = T::WeightInfo::swap()]
		fn swap(origin, other: ParaId) {
			let id = ensure_parachain(<T as Config>::Origin::from(origin))?;
			if PendingSwap::get(other) == Some(id) {
				if let Some(other_lifecycle) = paras::Module::<T>::lifecycle(other) {
					if let Some(id_lifecycle) = paras::Module::<T>::lifecycle(id) {
						// identify which is a parachain and which is a parathread
						if id_lifecycle.is_parachain() && other_lifecycle.is_parathread() {
							// TODO: FIX w/ check
							let res1 = runtime_parachains::schedule_parachain_downgrade::<T>(id);
							debug_assert!(res1.is_ok());
							let res2 = runtime_parachains::schedule_parathread_upgrade::<T>(other);
							debug_assert!(res2.is_ok());
							T::OnSwap::on_swap(id, other);
						} else if id_lifecycle.is_parathread() && other_lifecycle.is_parachain() {
							// TODO: FIX w/ check
							let res1 = runtime_parachains::schedule_parachain_downgrade::<T>(other);
							debug_assert!(res1.is_ok());
							let res2 = runtime_parachains::schedule_parathread_upgrade::<T>(id);
							debug_assert!(res2.is_ok());
							T::OnSwap::on_swap(id, other);
						}

						PendingSwap::remove(other);
					}
				}
			} else {
				PendingSwap::insert(id, other);
			}
		}
	}
}

impl<T: Config> Registrar for Module<T> {
	type AccountId = T::AccountId;

	/// Return the manager `AccountId` of a para if one exists.
	fn manager_of(id: ParaId) -> Option<T::AccountId> {
		Some(Paras::<T>::get(id)?.manager)
	}

	// All parachains. Ordered ascending by ParaId. Parathreads are not included.
	fn parachains() -> Vec<ParaId> {
		paras::Module::<T>::parachains()
	}

	// Return if a para is a parathread
	fn is_parathread(id: ParaId) -> bool {
		paras::Module::<T>::is_parathread(id)
	}

	// Return if a para is a parachain
	fn is_parachain(id: ParaId) -> bool {
		paras::Module::<T>::is_parachain(id)
	}

	// Register a Para ID under control of `manager`.
	fn register(
		manager: T::AccountId,
		id: ParaId,
		genesis_head: HeadData,
		validation_code: ValidationCode,
	) -> DispatchResult {
		Self::do_register(manager, id, genesis_head, validation_code)
	}

	// Deregister a Para ID, free any data, and return any deposits.
	fn deregister(id: ParaId) -> DispatchResult {
		Self::do_deregister(id)
	}

	// Upgrade a registered parathread into a parachain.
	fn make_parachain(id: ParaId) -> DispatchResult {
		// Para backend should think this is a parathread...
		ensure!(paras::Module::<T>::lifecycle(id) == Some(ParaLifecycle::Parathread), Error::<T>::NotParathread);
		runtime_parachains::schedule_parathread_upgrade::<T>(id).map_err(|_| Error::<T>::CannotUpgrade)?;
		Ok(())
	}

	// Downgrade a registered para into a parathread.
	fn make_parathread(id: ParaId) -> DispatchResult {
		// Para backend should think this is a parachain...
		ensure!(paras::Module::<T>::lifecycle(id) == Some(ParaLifecycle::Parachain), Error::<T>::NotParachain);
		runtime_parachains::schedule_parachain_downgrade::<T>(id).map_err(|_| Error::<T>::CannotDowngrade)?;
		Ok(())
	}

	#[cfg(any(feature = "runtime-benchmarks", test))]
	fn worst_head_data() -> HeadData {
		// TODO: Figure a way to allow bigger head data in benchmarks?
		let max_head_size = (T::MaxHeadSize::get()).min(1 * 1024 * 1024);
		vec![0u8; max_head_size as usize].into()
	}

	#[cfg(any(feature = "runtime-benchmarks", test))]
	fn worst_validation_code() -> ValidationCode {
		// TODO: Figure a way to allow bigger wasm in benchmarks?
		let max_code_size = (T::MaxCodeSize::get()).min(4 * 1024 * 1024);
		let mut validation_code = vec![0u8; max_code_size as usize];
		// Replace first bytes of code with "WASM_MAGIC" to pass validation test.
		let _ = validation_code.splice(
			..crate::WASM_MAGIC.len(),
			crate::WASM_MAGIC.iter().cloned(),
		).collect::<Vec<_>>();
		validation_code.into()
	}

	#[cfg(any(feature = "runtime-benchmarks", test))]
	fn execute_pending_transitions() {
		use runtime_parachains::shared;
		shared::Module::<T>::set_session_index(
			shared::Module::<T>::scheduled_session()
		);
		paras::Module::<T>::test_on_new_session();
	}
}

impl<T: Config> Module<T> {
	/// Attempt to register a new Para Id under management of `who` in the
	/// system with the given information.
	fn do_register(
		who: T::AccountId,
		id: ParaId,
		genesis_head: HeadData,
		validation_code: ValidationCode,
	) -> DispatchResult {
		ensure!(!Paras::<T>::contains_key(id), Error::<T>::AlreadyRegistered);
		ensure!(paras::Module::<T>::lifecycle(id).is_none(), Error::<T>::AlreadyRegistered);
		let genesis = Self::validate_onboarding_data(
			genesis_head,
			validation_code,
			false
		)?;

		<T as Config>::Currency::reserve(&who, T::ParaDeposit::get())?;
		let info = ParaInfo {
			manager: who.clone(),
			deposit: T::ParaDeposit::get(),
		};

		Paras::<T>::insert(id, info);
		// TODO: Fix w/ check
		let res = runtime_parachains::schedule_para_initialize::<T>(id, genesis);
		debug_assert!(res.is_ok());
		Self::deposit_event(RawEvent::Registered(id, who));
		Ok(())
	}

	/// Deregister a Para Id, freeing all data returning any deposit.
	fn do_deregister(id: ParaId) -> DispatchResult {
		ensure!(paras::Module::<T>::lifecycle(id) == Some(ParaLifecycle::Parathread), Error::<T>::NotParathread);
		runtime_parachains::schedule_para_cleanup::<T>(id).map_err(|_| Error::<T>::CannotDeregister)?;

		if let Some(info) = Paras::<T>::take(&id) {
			<T as Config>::Currency::unreserve(&info.manager, info.deposit);
		}

		PendingSwap::remove(id);
		Self::deposit_event(RawEvent::Deregistered(id));
		Ok(())
	}

	/// Verifies the onboarding data is valid for a para.
	fn validate_onboarding_data(
		genesis_head: HeadData,
		validation_code: ValidationCode,
		parachain: bool,
	) -> Result<ParaGenesisArgs, sp_runtime::DispatchError> {
		ensure!(validation_code.0.len() <= T::MaxCodeSize::get() as usize, Error::<T>::CodeTooLarge);
		ensure!(genesis_head.0.len() <= T::MaxHeadSize::get() as usize, Error::<T>::HeadDataTooLarge);
		ensure!(validation_code.0.starts_with(WASM_MAGIC), Error::<T>::DefinitelyNotWasm);

		Ok(ParaGenesisArgs {
			genesis_head,
			validation_code,
			parachain,
		})
	}
}

#[cfg(test)]
mod tests {
	use super::*;
	use sp_io::TestExternalities;
	use sp_core::H256;
	use sp_runtime::{
		traits::{
			BlakeTwo256, IdentityLookup,
		}, Perbill,
	};
	use primitives::v1::{Balance, BlockNumber, Header};
	use frame_system::limits;
	use frame_support::{
		traits::{OnInitialize, OnFinalize},
		error::BadOrigin,
		assert_ok, assert_noop, parameter_types,
	};
	use runtime_parachains::{configuration, shared};
	use pallet_balances::Error as BalancesError;
	use crate::traits::Registrar as RegistrarTrait;
	use crate::paras_registrar;

	type UncheckedExtrinsic = frame_system::mocking::MockUncheckedExtrinsic<Test>;
	type Block = frame_system::mocking::MockBlock<Test>;

	frame_support::construct_runtime!(
		pub enum Test where
			Block = Block,
			NodeBlock = Block,
			UncheckedExtrinsic = UncheckedExtrinsic,
		{
			System: frame_system::{Module, Call, Config, Storage, Event<T>},
			Balances: pallet_balances::{Module, Call, Storage, Config<T>, Event<T>},
			Parachains: paras::{Module, Origin, Call, Storage, Config<T>},
<<<<<<< HEAD
			Registrar: paras_registrar::{Module, Call, Storage, Event<T>},
=======
			Inclusion: inclusion::{Module, Call, Storage, Event<T>},
			Registrar: paras_registrar::{Module, Call, Storage},
	 		Staking: pallet_staking::{Module, Call, Config<T>, Storage, Event<T>, ValidateUnsigned},
			Session: pallet_session::{Module, Call, Storage, Event, Config<T>},
			Initializer: initializer::{Module, Call, Storage},
			Hrmp: hrmp::{Module, Call, Storage, Event},
>>>>>>> 3248c15b
		}
	);

	const NORMAL_RATIO: Perbill = Perbill::from_percent(75);
	parameter_types! {
		pub const BlockHashCount: u32 = 250;
		pub BlockWeights: limits::BlockWeights =
			frame_system::limits::BlockWeights::simple_max(1024);
		pub BlockLength: limits::BlockLength =
			limits::BlockLength::max_with_normal_ratio(4 * 1024 * 1024, NORMAL_RATIO);
	}

	impl frame_system::Config for Test {
		type BaseCallFilter = ();
		type Origin = Origin;
		type Call = Call;
		type Index = u64;
		type BlockNumber = BlockNumber;
		type Hash = H256;
		type Hashing = BlakeTwo256;
		type AccountId = u64;
		type Lookup = IdentityLookup<u64>;
		type Header = Header;
		type Event = Event;
		type BlockHashCount = BlockHashCount;
		type DbWeight = ();
		type BlockWeights = BlockWeights;
		type BlockLength = BlockLength;
		type Version = ();
		type PalletInfo = PalletInfo;
		type AccountData = pallet_balances::AccountData<u128>;
		type OnNewAccount = ();
		type OnKilledAccount = ();
		type SystemWeightInfo = ();
		type SS58Prefix = ();
	}

	parameter_types! {
		pub const ExistentialDeposit: Balance = 1;
	}

	impl pallet_balances::Config for Test {
		type Balance = u128;
		type DustRemoval = ();
		type Event = Event;
		type ExistentialDeposit = ExistentialDeposit;
		type AccountStore = System;
		type MaxLocks = ();
		type WeightInfo = ();
	}

	impl shared::Config for Test {}

<<<<<<< HEAD
=======
	impl dmp::Config for Test {}

	impl ump::Config for Test {
		type UmpSink = ();
	}

	impl hrmp::Config for Test {
		type Event = Event;
		type Origin = Origin;
		type Currency = pallet_balances::Module<Test>;
	}

	impl pallet_session::historical::Config for Test {
		type FullIdentification = pallet_staking::Exposure<u64, Balance>;
		type FullIdentificationOf = pallet_staking::ExposureOf<Self>;
	}

	// This is needed for a custom `AccountId` type which is `u64` in testing here.
	pub mod test_keys {
		use sp_core::crypto::KeyTypeId;

		pub const KEY_TYPE: KeyTypeId = KeyTypeId(*b"test");

		mod app {
			use super::super::Inclusion;
			use sp_application_crypto::{app_crypto, sr25519};

			app_crypto!(sr25519, super::KEY_TYPE);

			impl sp_runtime::traits::IdentifyAccount for Public {
				type AccountId = u64;

				fn into_account(self) -> Self::AccountId {
					let id = self.0.clone().into();
					Inclusion::validators().iter().position(|b| *b == id).unwrap() as u64
				}
			}
		}

		pub type ReporterId = app::Public;
	}

>>>>>>> 3248c15b
	impl paras::Config for Test {
		type Origin = Origin;
	}

	impl configuration::Config for Test { }


	parameter_types! {
		pub const ParaDeposit: Balance = 10;
		pub const QueueSize: usize = 2;
		pub const MaxRetries: u32 = 3;
		pub const MaxCodeSize: u32 = 100;
		pub const MaxHeadSize: u32 = 100;
	}

	impl Config for Test {
		type Event = Event;
		type Origin = Origin;
		type Currency = Balances;
		type OnSwap = ();
		type ParaDeposit = ParaDeposit;
		type MaxCodeSize = MaxCodeSize;
		type MaxHeadSize = MaxHeadSize;
		type WeightInfo = TestWeightInfo;
	}

	pub fn new_test_ext() -> TestExternalities {
		let mut t = frame_system::GenesisConfig::default().build_storage::<Test>().unwrap();

		pallet_balances::GenesisConfig::<Test> {
			balances: vec![(1, 10_000_000), (2, 10_000_000)],
		}.assimilate_storage(&mut t).unwrap();

		t.into()
	}

	const BLOCKS_PER_SESSION: u32 = 3;

	fn run_to_block(n: BlockNumber) {
		// NOTE that this function only simulates modules of interest. Depending on new module may
		// require adding it here.
		assert!(System::block_number() < n);
		while System::block_number() < n {
			let b = System::block_number();

			if System::block_number() > 1 {
				System::on_finalize(System::block_number());
			}
			// Session change every 3 blocks.
			if (b + 1) % BLOCKS_PER_SESSION == 0 {
				shared::Module::<Test>::set_session_index(
					shared::Module::<Test>::session_index() + 1
				);
				Parachains::test_on_new_session();
			}
			System::set_block_number(b + 1);
			System::on_initialize(System::block_number());
		}
	}

	fn run_to_session(n: BlockNumber) {
		let block_number = n * BLOCKS_PER_SESSION;
		run_to_block(block_number);
	}

	fn test_genesis_head(size: usize) -> HeadData {
		HeadData(vec![0u8; size])
	}

	fn test_validation_code(size: usize) -> ValidationCode {
		let mut validation_code = vec![0u8; size as usize];
		// Replace first bytes of code with "WASM_MAGIC" to pass validation test.
		let _ = validation_code.splice(
			..crate::WASM_MAGIC.len(),
			crate::WASM_MAGIC.iter().cloned(),
		).collect::<Vec<_>>();
		ValidationCode(validation_code)
	}

	fn para_origin(id: ParaId) -> Origin {
		runtime_parachains::Origin::Parachain(id).into()
	}

	#[test]
	fn basic_setup_works() {
		new_test_ext().execute_with(|| {
			assert_eq!(PendingSwap::get(&ParaId::from(0u32)), None);
			assert_eq!(Paras::<Test>::get(&ParaId::from(0u32)), None);
		});
	}

	#[test]
	fn end_to_end_scenario_works() {
		new_test_ext().execute_with(|| {
			run_to_block(1);
			// 32 is not yet registered
			assert!(!Parachains::is_parathread(32.into()));
			// We register the Para ID
			assert_ok!(Registrar::register(
				Origin::signed(1),
				32.into(),
				test_genesis_head(32),
				test_validation_code(32),
			));
			run_to_session(2);
			// It is now a parathread.
			assert!(Parachains::is_parathread(32.into()));
			assert!(!Parachains::is_parachain(32.into()));
			// Some other external process will elevate parathread to parachain
			assert_ok!(Registrar::make_parachain(32.into()));
			run_to_session(4);
			// It is now a parachain.
			assert!(!Parachains::is_parathread(32.into()));
			assert!(Parachains::is_parachain(32.into()));
			// Turn it back into a parathread
			assert_ok!(Registrar::make_parathread(32.into()));
			run_to_session(6);
			assert!(Parachains::is_parathread(32.into()));
			assert!(!Parachains::is_parachain(32.into()));
			// Deregister it
			assert_ok!(Registrar::deregister(
				Origin::root(),
				32.into(),
			));
			run_to_session(8);
			// It is nothing
			assert!(!Parachains::is_parathread(32.into()));
			assert!(!Parachains::is_parachain(32.into()));
		});
	}

	#[test]
	fn register_works() {
		new_test_ext().execute_with(|| {
			run_to_block(1);
			assert!(!Parachains::is_parathread(32.into()));
			assert_ok!(Registrar::register(
				Origin::signed(1),
				32.into(),
				test_genesis_head(32),
				test_validation_code(32),
			));
			run_to_session(2);
			assert!(Parachains::is_parathread(32.into()));
			assert_eq!(Balances::reserved_balance(&1), <Test as Config>::ParaDeposit::get());
		});
	}

	#[test]
	fn register_handles_basic_errors() {
		new_test_ext().execute_with(|| {
			// Successfully register 32
			assert_ok!(Registrar::register(
				Origin::signed(1),
				32.into(),
				test_genesis_head(<Test as super::Config>::MaxHeadSize::get() as usize),
				test_validation_code(<Test as super::Config>::MaxCodeSize::get() as usize),
			));

			run_to_session(2);

			assert_ok!(Registrar::deregister(Origin::root(), 32u32.into()));

			// Can't do it again
			assert_noop!(Registrar::register(
				Origin::signed(1),
				32.into(),
				test_genesis_head(<Test as super::Config>::MaxHeadSize::get() as usize),
				test_validation_code(<Test as super::Config>::MaxCodeSize::get() as usize),
			), Error::<Test>::AlreadyRegistered);

			// Head Size Check
			assert_noop!(Registrar::register(
				Origin::signed(2),
				23.into(),
				test_genesis_head((<Test as super::Config>::MaxHeadSize::get() + 1) as usize),
				test_validation_code(<Test as super::Config>::MaxCodeSize::get() as usize),
			), Error::<Test>::HeadDataTooLarge);

			// Code Size Check
			assert_noop!(Registrar::register(
				Origin::signed(2),
				23.into(),
				test_genesis_head(<Test as super::Config>::MaxHeadSize::get() as usize),
				test_validation_code((<Test as super::Config>::MaxCodeSize::get() + 1) as usize),
			), Error::<Test>::CodeTooLarge);

			// Needs enough funds for deposit
			assert_noop!(Registrar::register(
				Origin::signed(1337),
				23.into(),
				test_genesis_head(<Test as super::Config>::MaxHeadSize::get() as usize),
				test_validation_code(<Test as super::Config>::MaxCodeSize::get() as usize),
			), BalancesError::<Test, _>::InsufficientBalance);
		});
	}

	#[test]
	fn deregister_works() {
		new_test_ext().execute_with(|| {
			run_to_block(1);
			assert!(!Parachains::is_parathread(32.into()));
			assert_ok!(Registrar::register(
				Origin::signed(1),
				32.into(),
				test_genesis_head(32),
				test_validation_code(32),
			));
			assert_eq!(Balances::reserved_balance(&1), <Test as Config>::ParaDeposit::get());
			run_to_session(2);
			assert!(Parachains::is_parathread(32.into()));
			assert_ok!(Registrar::deregister(
				Origin::root(),
				32.into(),
			));
			run_to_session(4);
			assert!(paras::Module::<Test>::lifecycle(32.into()).is_none());
			assert_eq!(Balances::reserved_balance(&1), 0);
		});
	}

	#[test]
	fn deregister_handles_basic_errors() {
		new_test_ext().execute_with(|| {
			run_to_block(1);
			assert!(!Parachains::is_parathread(32.into()));
			assert_ok!(Registrar::register(
				Origin::signed(1),
				32.into(),
				test_genesis_head(32),
				test_validation_code(32),
			));
			run_to_session(2);
			assert!(Parachains::is_parathread(32.into()));
			// Origin check
			assert_noop!(Registrar::deregister(
				Origin::signed(1),
				32.into(),
			), BadOrigin);
			// not registered
			assert_noop!(Registrar::deregister(
				Origin::root(),
				33.into(),
			), Error::<Test>::NotParathread);
			assert_ok!(Registrar::make_parachain(32.into()));
			run_to_session(4);
			// Cant directly deregister parachain
			assert_noop!(Registrar::deregister(
				Origin::root(),
				32.into(),
			), Error::<Test>::NotParathread);
		});
	}

	#[test]
	fn swap_works() {
		new_test_ext().execute_with(|| {
			// Successfully register 23 and 32
			assert_ok!(Registrar::register(
				Origin::signed(1),
				23.into(),
				test_genesis_head(<Test as super::Config>::MaxHeadSize::get() as usize),
				test_validation_code(<Test as super::Config>::MaxCodeSize::get() as usize),
			));
			assert_ok!(Registrar::register(
				Origin::signed(2),
				32.into(),
				test_genesis_head(<Test as super::Config>::MaxHeadSize::get() as usize),
				test_validation_code(<Test as super::Config>::MaxCodeSize::get() as usize),
			));
			run_to_session(2);

			// Upgrade 23 into a parachain
			assert_ok!(Registrar::make_parachain(23.into()));

			run_to_session(4);

			// Roles are as we expect
			assert!(Parachains::is_parachain(23.into()));
			assert!(!Parachains::is_parathread(23.into()));
			assert!(!Parachains::is_parachain(32.into()));
			assert!(Parachains::is_parathread(32.into()));

			// Both paras initiate a swap
			assert_ok!(Registrar::swap(
				para_origin(23.into()),
				32.into()
			));
			assert_ok!(Registrar::swap(
				para_origin(32.into()),
				23.into()
			));

			run_to_session(6);

			// Deregister a parathread that was originally a parachain
			assert_eq!(Parachains::lifecycle(23u32.into()), Some(ParaLifecycle::Parathread));
			assert_ok!(Registrar::deregister(runtime_parachains::Origin::Parachain(23u32.into()).into(), 23u32.into()));

			run_to_block(21);

			// Roles are swapped
			assert!(!Parachains::is_parachain(23.into()));
			assert!(Parachains::is_parathread(23.into()));
			assert!(Parachains::is_parachain(32.into()));
			assert!(!Parachains::is_parathread(32.into()));
		});
	}

	#[test]
	fn cannot_register_until_para_is_cleaned_up() {
		new_test_ext().execute_with(|| {
			run_to_block(1);

			assert_ok!(Registrar::register(
				Origin::signed(1),
				1u32.into(),
				vec![1; 3].into(),
				WASM_MAGIC.to_vec().into(),
			));

			// 2 session changes to fully onboard.
			run_to_session(2);

			assert_eq!(Parachains::lifecycle(1u32.into()), Some(ParaLifecycle::Parathread));
			assert_ok!(Registrar::deregister(Origin::root(), 1u32.into()));

			// Cannot register while it is offboarding.
			run_to_session(3);

			assert_noop!(Registrar::register(
				Origin::signed(1),
				1u32.into(),
				vec![1; 3].into(),
				WASM_MAGIC.to_vec().into(),
			), Error::<Test>::AlreadyRegistered);

			// By session 4, it is offboarded, and we can register again.
			run_to_session(4);

			assert_ok!(Registrar::register(
				Origin::signed(1),
				1u32.into(),
				vec![1; 3].into(),
				WASM_MAGIC.to_vec().into(),
			));
		});
	}
}

#[cfg(feature = "runtime-benchmarks")]
mod benchmarking {
	use super::{*, Module as Registrar};
	use frame_system::RawOrigin;
	use frame_support::assert_ok;
	use sp_runtime::traits::Bounded;
	use crate::traits::{Registrar as RegistrarT};
	use runtime_parachains::{paras, shared, Origin as ParaOrigin};

	use frame_benchmarking::{benchmarks, whitelisted_caller};

	fn assert_last_event<T: Config>(generic_event: <T as Config>::Event) {
		let events = frame_system::Module::<T>::events();
		let system_event: <T as frame_system::Config>::Event = generic_event.into();
		// compare to the last event record
		let frame_system::EventRecord { event, .. } = &events[events.len() - 1];
		assert_eq!(event, &system_event);
	}

	fn register_para<T: Config>(id: u32) -> ParaId {
		let para = ParaId::from(id);
		let genesis_head = Registrar::<T>::worst_head_data();
		let validation_code = Registrar::<T>::worst_validation_code();
		let caller: T::AccountId = whitelisted_caller();
		T::Currency::make_free_balance_be(&caller, BalanceOf::<T>::max_value());
		assert_ok!(Registrar::<T>::register(RawOrigin::Signed(caller).into(), para, genesis_head, validation_code));
		return para;
	}

	fn para_origin(id: u32) -> ParaOrigin {
		ParaOrigin::Parachain(id.into())
	}

	// This function moves forward to the next scheduled session for parachain lifecycle upgrades.
	fn next_scheduled_session<T: Config>() {
		shared::Module::<T>::set_session_index(
			shared::Module::<T>::scheduled_session()
		);
		paras::Module::<T>::test_on_new_session();
	}

	benchmarks! {
		where_clause { where ParaOrigin: Into<<T as frame_system::Config>::Origin> }

		register {
			let para = ParaId::from(1337);
			let genesis_head = Registrar::<T>::worst_head_data();
			let validation_code = Registrar::<T>::worst_validation_code();
			let caller: T::AccountId = whitelisted_caller();
			T::Currency::make_free_balance_be(&caller, BalanceOf::<T>::max_value());
		}: _(RawOrigin::Signed(caller.clone()), para, genesis_head, validation_code)
		verify {
			assert_last_event::<T>(RawEvent::Registered(para, caller).into());
			assert_eq!(paras::Module::<T>::lifecycle(para), Some(ParaLifecycle::Onboarding));
			next_scheduled_session::<T>();
			assert_eq!(paras::Module::<T>::lifecycle(para), Some(ParaLifecycle::Parathread));
		}

		deregister {
			let para = register_para::<T>(1337);
			next_scheduled_session::<T>();
		}: _(RawOrigin::Root, para)
		verify {
			assert_last_event::<T>(RawEvent::Deregistered(para).into());
		}

		swap {
			let parathread = register_para::<T>(1337);
			let parachain = register_para::<T>(1338);

			let parathread_origin = para_origin(1337);
			let parachain_origin = para_origin(1338);

			// Actually finish registration process
			next_scheduled_session::<T>();

			// Upgrade the parachain
			Registrar::<T>::make_parachain(parachain)?;
			next_scheduled_session::<T>();

			assert_eq!(paras::Module::<T>::lifecycle(parachain), Some(ParaLifecycle::Parachain));
			assert_eq!(paras::Module::<T>::lifecycle(parathread), Some(ParaLifecycle::Parathread));

			Registrar::<T>::swap(parathread_origin.into(), parachain)?;
		}: {
			Registrar::<T>::swap(parachain_origin.into(), parathread)?;
		} verify {
			next_scheduled_session::<T>();
			// Swapped!
			assert_eq!(paras::Module::<T>::lifecycle(parachain), Some(ParaLifecycle::Parathread));
			assert_eq!(paras::Module::<T>::lifecycle(parathread), Some(ParaLifecycle::Parachain));
		}
	}

	#[cfg(test)]
	mod tests {
		use super::*;
		use crate::integration_tests::{new_test_ext, Test};
		use frame_support::assert_ok;

		#[test]
		fn test_benchmarks() {
			new_test_ext().execute_with(|| {
				assert_ok!(test_benchmark_register::<Test>());
				assert_ok!(test_benchmark_deregister::<Test>());
				assert_ok!(test_benchmark_swap::<Test>());
			});
		}
	}
}<|MERGE_RESOLUTION|>--- conflicted
+++ resolved
@@ -410,16 +410,7 @@
 			System: frame_system::{Module, Call, Config, Storage, Event<T>},
 			Balances: pallet_balances::{Module, Call, Storage, Config<T>, Event<T>},
 			Parachains: paras::{Module, Origin, Call, Storage, Config<T>},
-<<<<<<< HEAD
 			Registrar: paras_registrar::{Module, Call, Storage, Event<T>},
-=======
-			Inclusion: inclusion::{Module, Call, Storage, Event<T>},
-			Registrar: paras_registrar::{Module, Call, Storage},
-	 		Staking: pallet_staking::{Module, Call, Config<T>, Storage, Event<T>, ValidateUnsigned},
-			Session: pallet_session::{Module, Call, Storage, Event, Config<T>},
-			Initializer: initializer::{Module, Call, Storage},
-			Hrmp: hrmp::{Module, Call, Storage, Event},
->>>>>>> 3248c15b
 		}
 	);
 
@@ -473,57 +464,11 @@
 
 	impl shared::Config for Test {}
 
-<<<<<<< HEAD
-=======
-	impl dmp::Config for Test {}
-
-	impl ump::Config for Test {
-		type UmpSink = ();
-	}
-
-	impl hrmp::Config for Test {
-		type Event = Event;
-		type Origin = Origin;
-		type Currency = pallet_balances::Module<Test>;
-	}
-
-	impl pallet_session::historical::Config for Test {
-		type FullIdentification = pallet_staking::Exposure<u64, Balance>;
-		type FullIdentificationOf = pallet_staking::ExposureOf<Self>;
-	}
-
-	// This is needed for a custom `AccountId` type which is `u64` in testing here.
-	pub mod test_keys {
-		use sp_core::crypto::KeyTypeId;
-
-		pub const KEY_TYPE: KeyTypeId = KeyTypeId(*b"test");
-
-		mod app {
-			use super::super::Inclusion;
-			use sp_application_crypto::{app_crypto, sr25519};
-
-			app_crypto!(sr25519, super::KEY_TYPE);
-
-			impl sp_runtime::traits::IdentifyAccount for Public {
-				type AccountId = u64;
-
-				fn into_account(self) -> Self::AccountId {
-					let id = self.0.clone().into();
-					Inclusion::validators().iter().position(|b| *b == id).unwrap() as u64
-				}
-			}
-		}
-
-		pub type ReporterId = app::Public;
-	}
-
->>>>>>> 3248c15b
 	impl paras::Config for Test {
 		type Origin = Origin;
 	}
 
 	impl configuration::Config for Test { }
-
 
 	parameter_types! {
 		pub const ParaDeposit: Balance = 10;
