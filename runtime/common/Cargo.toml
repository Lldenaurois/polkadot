[package]
name = "polkadot-runtime-common"
version = "0.8.30"
authors = ["Parity Technologies <admin@parity.io>"]
edition = "2018"

[dependencies]
impl-trait-for-tuples = "0.2.0"
bitvec = { version = "0.20.1", default-features = false, features = ["alloc"] }
parity-scale-codec = { version = "2.0.0", default-features = false, features = ["derive"] }
log = { version = "0.4.13", default-features = false }
rustc-hex = { version = "2.1.0", default-features = false }
serde = { version = "1.0.123", default-features = false }
serde_derive = { version = "1.0.117", optional = true }
static_assertions = "1.1.0"

<<<<<<< HEAD
sp-api = { git = "https://github.com/paritytech/substrate", default-features = false , branch = "bkchr-inherent-something-future" }
inherents = { package = "sp-inherents", git = "https://github.com/paritytech/substrate", default-features = false , branch = "bkchr-inherent-something-future" }
sp-std = { package = "sp-std", git = "https://github.com/paritytech/substrate", default-features = false , branch = "bkchr-inherent-something-future" }
sp-io = { git = "https://github.com/paritytech/substrate", default-features = false , branch = "bkchr-inherent-something-future" }
sp-runtime = { git = "https://github.com/paritytech/substrate", default-features = false , branch = "bkchr-inherent-something-future" }
sp-session = { git = "https://github.com/paritytech/substrate", default-features = false , branch = "bkchr-inherent-something-future" }
sp-staking = { git = "https://github.com/paritytech/substrate", default-features = false , branch = "bkchr-inherent-something-future" }
sp-core = { git = "https://github.com/paritytech/substrate", default-features = false , branch = "bkchr-inherent-something-future" }
=======
beefy-primitives = { git = "https://github.com/paritytech/grandpa-bridge-gadget", branch = "master", default-features = false }
sp-api = { git = "https://github.com/paritytech/substrate", branch = "master", default-features = false }
inherents = { package = "sp-inherents", git = "https://github.com/paritytech/substrate", branch = "master", default-features = false }
sp-std = { package = "sp-std", git = "https://github.com/paritytech/substrate", branch = "master", default-features = false }
sp-io = { git = "https://github.com/paritytech/substrate", branch = "master", default-features = false }
sp-runtime = { git = "https://github.com/paritytech/substrate", branch = "master", default-features = false }
sp-session = { git = "https://github.com/paritytech/substrate", branch = "master", default-features = false }
sp-staking = { git = "https://github.com/paritytech/substrate", branch = "master", default-features = false }
sp-core = { git = "https://github.com/paritytech/substrate", branch = "master", default-features = false }
>>>>>>> 417999f2

pallet-authorship = { git = "https://github.com/paritytech/substrate", default-features = false , branch = "bkchr-inherent-something-future" }
pallet-balances = { git = "https://github.com/paritytech/substrate", default-features = false , branch = "bkchr-inherent-something-future" }
pallet-session = { git = "https://github.com/paritytech/substrate", default-features = false , branch = "bkchr-inherent-something-future" }
frame-support = { git = "https://github.com/paritytech/substrate", default-features = false , branch = "bkchr-inherent-something-future" }
pallet-staking = { git = "https://github.com/paritytech/substrate", default-features = false , branch = "bkchr-inherent-something-future" }
frame-system = {git = "https://github.com/paritytech/substrate", default-features = false , branch = "bkchr-inherent-something-future" }
pallet-timestamp = { git = "https://github.com/paritytech/substrate", default-features = false , branch = "bkchr-inherent-something-future" }
pallet-vesting = { git = "https://github.com/paritytech/substrate", default-features = false , branch = "bkchr-inherent-something-future" }
pallet-offences = { git = "https://github.com/paritytech/substrate", default-features = false , branch = "bkchr-inherent-something-future" }
pallet-transaction-payment = { git = "https://github.com/paritytech/substrate", default-features = false , branch = "bkchr-inherent-something-future" }
pallet-treasury = { git = "https://github.com/paritytech/substrate", default-features = false , branch = "bkchr-inherent-something-future" }

<<<<<<< HEAD
frame-benchmarking = { git = "https://github.com/paritytech/substrate", default-features = false, optional = true , branch = "bkchr-inherent-something-future" }
pallet-babe = { git = "https://github.com/paritytech/substrate", default-features=false, optional = true , branch = "bkchr-inherent-something-future" }
=======
pallet-beefy = { git = "https://github.com/paritytech/grandpa-bridge-gadget", branch = "master", default-features = false }
pallet-mmr = { git = "https://github.com/paritytech/substrate", branch = "master", default-features = false }

frame-benchmarking = { git = "https://github.com/paritytech/substrate", branch = "master", default-features = false, optional = true }
pallet-babe = { git = "https://github.com/paritytech/substrate", branch = "master", default-features=false, optional = true }
>>>>>>> 417999f2

primitives = { package = "polkadot-primitives", path = "../../primitives", default-features = false }
libsecp256k1 = { version = "0.3.5", default-features = false }
runtime-parachains = { package = "polkadot-runtime-parachains", path = "../parachains", default-features = false }

slot-range-helper = { path = "slot_range_helper", default-features = false }
xcm = { path = "../../xcm", default-features = false }

[dev-dependencies]
hex-literal = "0.3.1"
keyring = { package = "sp-keyring", git = "https://github.com/paritytech/substrate", branch = "bkchr-inherent-something-future" }
sp-trie = { git = "https://github.com/paritytech/substrate", branch = "bkchr-inherent-something-future" }
sp-application-crypto = { git = "https://github.com/paritytech/substrate", branch = "bkchr-inherent-something-future" }
frame-support-test = { git = "https://github.com/paritytech/substrate", branch = "bkchr-inherent-something-future" }
pallet-babe = { git = "https://github.com/paritytech/substrate", branch = "bkchr-inherent-something-future" }
pallet-randomness-collective-flip = { git = "https://github.com/paritytech/substrate", branch = "bkchr-inherent-something-future" }
pallet-staking-reward-curve = { git = "https://github.com/paritytech/substrate", branch = "bkchr-inherent-something-future" }
pallet-treasury = { git = "https://github.com/paritytech/substrate", branch = "bkchr-inherent-something-future" }
sp-keystore = { git = "https://github.com/paritytech/substrate", branch = "bkchr-inherent-something-future" }
trie-db = "0.22.3"
serde_json = "1.0.61"
libsecp256k1 = "0.3.5"

[features]
default = ["std"]
no_std = []
std = [
	"beefy-primitives/std",
	"bitvec/std",
	"parity-scale-codec/std",
	"log/std",
	"rustc-hex/std",
	"serde_derive",
	"serde/std",
	"primitives/std",
	"inherents/std",
	"sp-core/std",
	"sp-api/std",
	"sp-std/std",
	"sp-io/std",
	"frame-support/std",
	"pallet-authorship/std",
	"pallet-balances/std",
	"pallet-beefy/std",
	"pallet-mmr/std",
	"pallet-session/std",
	"pallet-staking/std",
	"pallet-timestamp/std",
	"pallet-vesting/std",
	"pallet-transaction-payment/std",
	"pallet-treasury/std",
	"slot-range-helper/std",
	"sp-runtime/std",
	"sp-session/std",
	"sp-staking/std",
	"frame-system/std",
	"libsecp256k1/std",
	"runtime-parachains/std",
	"xcm/std",
]
runtime-benchmarks = [
	"libsecp256k1/hmac",
	"frame-benchmarking",
	"frame-support/runtime-benchmarks",
	"frame-system/runtime-benchmarks",
	"runtime-parachains/runtime-benchmarks",
	"pallet-babe/runtime-benchmarks",
]
try-runtime = [
	"runtime-parachains/try-runtime",
	"pallet-authorship/try-runtime",
	"pallet-balances/try-runtime",
	"pallet-session/try-runtime",
	"pallet-staking/try-runtime",
	"pallet-timestamp/try-runtime",
	"pallet-vesting/try-runtime",
	"pallet-transaction-payment/try-runtime",
	"pallet-treasury/try-runtime",
]<|MERGE_RESOLUTION|>--- conflicted
+++ resolved
@@ -14,16 +14,6 @@
 serde_derive = { version = "1.0.117", optional = true }
 static_assertions = "1.1.0"
 
-<<<<<<< HEAD
-sp-api = { git = "https://github.com/paritytech/substrate", default-features = false , branch = "bkchr-inherent-something-future" }
-inherents = { package = "sp-inherents", git = "https://github.com/paritytech/substrate", default-features = false , branch = "bkchr-inherent-something-future" }
-sp-std = { package = "sp-std", git = "https://github.com/paritytech/substrate", default-features = false , branch = "bkchr-inherent-something-future" }
-sp-io = { git = "https://github.com/paritytech/substrate", default-features = false , branch = "bkchr-inherent-something-future" }
-sp-runtime = { git = "https://github.com/paritytech/substrate", default-features = false , branch = "bkchr-inherent-something-future" }
-sp-session = { git = "https://github.com/paritytech/substrate", default-features = false , branch = "bkchr-inherent-something-future" }
-sp-staking = { git = "https://github.com/paritytech/substrate", default-features = false , branch = "bkchr-inherent-something-future" }
-sp-core = { git = "https://github.com/paritytech/substrate", default-features = false , branch = "bkchr-inherent-something-future" }
-=======
 beefy-primitives = { git = "https://github.com/paritytech/grandpa-bridge-gadget", branch = "master", default-features = false }
 sp-api = { git = "https://github.com/paritytech/substrate", branch = "master", default-features = false }
 inherents = { package = "sp-inherents", git = "https://github.com/paritytech/substrate", branch = "master", default-features = false }
@@ -33,30 +23,24 @@
 sp-session = { git = "https://github.com/paritytech/substrate", branch = "master", default-features = false }
 sp-staking = { git = "https://github.com/paritytech/substrate", branch = "master", default-features = false }
 sp-core = { git = "https://github.com/paritytech/substrate", branch = "master", default-features = false }
->>>>>>> 417999f2
 
-pallet-authorship = { git = "https://github.com/paritytech/substrate", default-features = false , branch = "bkchr-inherent-something-future" }
-pallet-balances = { git = "https://github.com/paritytech/substrate", default-features = false , branch = "bkchr-inherent-something-future" }
-pallet-session = { git = "https://github.com/paritytech/substrate", default-features = false , branch = "bkchr-inherent-something-future" }
-frame-support = { git = "https://github.com/paritytech/substrate", default-features = false , branch = "bkchr-inherent-something-future" }
-pallet-staking = { git = "https://github.com/paritytech/substrate", default-features = false , branch = "bkchr-inherent-something-future" }
-frame-system = {git = "https://github.com/paritytech/substrate", default-features = false , branch = "bkchr-inherent-something-future" }
-pallet-timestamp = { git = "https://github.com/paritytech/substrate", default-features = false , branch = "bkchr-inherent-something-future" }
-pallet-vesting = { git = "https://github.com/paritytech/substrate", default-features = false , branch = "bkchr-inherent-something-future" }
-pallet-offences = { git = "https://github.com/paritytech/substrate", default-features = false , branch = "bkchr-inherent-something-future" }
-pallet-transaction-payment = { git = "https://github.com/paritytech/substrate", default-features = false , branch = "bkchr-inherent-something-future" }
-pallet-treasury = { git = "https://github.com/paritytech/substrate", default-features = false , branch = "bkchr-inherent-something-future" }
+pallet-authorship = { git = "https://github.com/paritytech/substrate", branch = "master", default-features = false }
+pallet-balances = { git = "https://github.com/paritytech/substrate", branch = "master", default-features = false }
+pallet-session = { git = "https://github.com/paritytech/substrate", branch = "master", default-features = false }
+frame-support = { git = "https://github.com/paritytech/substrate", branch = "master", default-features = false }
+pallet-staking = { git = "https://github.com/paritytech/substrate", branch = "master", default-features = false }
+frame-system = {git = "https://github.com/paritytech/substrate", branch = "master", default-features = false }
+pallet-timestamp = { git = "https://github.com/paritytech/substrate", branch = "master", default-features = false }
+pallet-vesting = { git = "https://github.com/paritytech/substrate", branch = "master", default-features = false }
+pallet-offences = { git = "https://github.com/paritytech/substrate", branch = "master", default-features = false }
+pallet-transaction-payment = { git = "https://github.com/paritytech/substrate", branch = "master", default-features = false }
+pallet-treasury = { git = "https://github.com/paritytech/substrate", branch = "master", default-features = false }
 
-<<<<<<< HEAD
-frame-benchmarking = { git = "https://github.com/paritytech/substrate", default-features = false, optional = true , branch = "bkchr-inherent-something-future" }
-pallet-babe = { git = "https://github.com/paritytech/substrate", default-features=false, optional = true , branch = "bkchr-inherent-something-future" }
-=======
 pallet-beefy = { git = "https://github.com/paritytech/grandpa-bridge-gadget", branch = "master", default-features = false }
 pallet-mmr = { git = "https://github.com/paritytech/substrate", branch = "master", default-features = false }
 
 frame-benchmarking = { git = "https://github.com/paritytech/substrate", branch = "master", default-features = false, optional = true }
 pallet-babe = { git = "https://github.com/paritytech/substrate", branch = "master", default-features=false, optional = true }
->>>>>>> 417999f2
 
 primitives = { package = "polkadot-primitives", path = "../../primitives", default-features = false }
 libsecp256k1 = { version = "0.3.5", default-features = false }
@@ -67,15 +51,15 @@
 
 [dev-dependencies]
 hex-literal = "0.3.1"
-keyring = { package = "sp-keyring", git = "https://github.com/paritytech/substrate", branch = "bkchr-inherent-something-future" }
-sp-trie = { git = "https://github.com/paritytech/substrate", branch = "bkchr-inherent-something-future" }
-sp-application-crypto = { git = "https://github.com/paritytech/substrate", branch = "bkchr-inherent-something-future" }
-frame-support-test = { git = "https://github.com/paritytech/substrate", branch = "bkchr-inherent-something-future" }
-pallet-babe = { git = "https://github.com/paritytech/substrate", branch = "bkchr-inherent-something-future" }
-pallet-randomness-collective-flip = { git = "https://github.com/paritytech/substrate", branch = "bkchr-inherent-something-future" }
-pallet-staking-reward-curve = { git = "https://github.com/paritytech/substrate", branch = "bkchr-inherent-something-future" }
-pallet-treasury = { git = "https://github.com/paritytech/substrate", branch = "bkchr-inherent-something-future" }
-sp-keystore = { git = "https://github.com/paritytech/substrate", branch = "bkchr-inherent-something-future" }
+keyring = { package = "sp-keyring", git = "https://github.com/paritytech/substrate", branch = "master" }
+sp-trie = { git = "https://github.com/paritytech/substrate", branch = "master" }
+sp-application-crypto = { git = "https://github.com/paritytech/substrate", branch = "master" }
+frame-support-test = { git = "https://github.com/paritytech/substrate", branch = "master" }
+pallet-babe = { git = "https://github.com/paritytech/substrate", branch = "master" }
+pallet-randomness-collective-flip = { git = "https://github.com/paritytech/substrate", branch = "master" }
+pallet-staking-reward-curve = { git = "https://github.com/paritytech/substrate", branch = "master" }
+pallet-treasury = { git = "https://github.com/paritytech/substrate", branch = "master" }
+sp-keystore = { git = "https://github.com/paritytech/substrate", branch = "master" }
 trie-db = "0.22.3"
 serde_json = "1.0.61"
 libsecp256k1 = "0.3.5"
