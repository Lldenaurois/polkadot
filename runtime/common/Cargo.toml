--- conflicted
+++ resolved
@@ -23,7 +23,6 @@
 sp-staking = { git = "https://github.com/paritytech/substrate", default-features = false , branch = "bkchr-inherent-something-future" }
 sp-core = { git = "https://github.com/paritytech/substrate", default-features = false , branch = "bkchr-inherent-something-future" }
 
-<<<<<<< HEAD
 pallet-authorship = { git = "https://github.com/paritytech/substrate", default-features = false , branch = "bkchr-inherent-something-future" }
 pallet-balances = { git = "https://github.com/paritytech/substrate", default-features = false , branch = "bkchr-inherent-something-future" }
 pallet-session = { git = "https://github.com/paritytech/substrate", default-features = false , branch = "bkchr-inherent-something-future" }
@@ -35,23 +34,9 @@
 pallet-offences = { git = "https://github.com/paritytech/substrate", default-features = false , branch = "bkchr-inherent-something-future" }
 pallet-transaction-payment = { git = "https://github.com/paritytech/substrate", default-features = false , branch = "bkchr-inherent-something-future" }
 pallet-treasury = { git = "https://github.com/paritytech/substrate", default-features = false , branch = "bkchr-inherent-something-future" }
+
 frame-benchmarking = { git = "https://github.com/paritytech/substrate", default-features = false, optional = true , branch = "bkchr-inherent-something-future" }
-=======
-pallet-authorship = { git = "https://github.com/paritytech/substrate", branch = "master", default-features = false }
-pallet-balances = { git = "https://github.com/paritytech/substrate", branch = "master", default-features = false }
-pallet-session = { git = "https://github.com/paritytech/substrate", branch = "master", default-features = false }
-frame-support = { git = "https://github.com/paritytech/substrate", branch = "master", default-features = false }
-pallet-staking = { git = "https://github.com/paritytech/substrate", branch = "master", default-features = false }
-frame-system = {git = "https://github.com/paritytech/substrate", branch = "master", default-features = false }
-pallet-timestamp = { git = "https://github.com/paritytech/substrate", branch = "master", default-features = false }
-pallet-vesting = { git = "https://github.com/paritytech/substrate", branch = "master", default-features = false }
-pallet-offences = { git = "https://github.com/paritytech/substrate", branch = "master", default-features = false }
-pallet-transaction-payment = { git = "https://github.com/paritytech/substrate", branch = "master", default-features = false }
-pallet-treasury = { git = "https://github.com/paritytech/substrate", branch = "master", default-features = false }
-
-frame-benchmarking = { git = "https://github.com/paritytech/substrate", branch = "master", default-features = false, optional = true }
-pallet-babe = { git = "https://github.com/paritytech/substrate", branch = "master", default-features=false, optional = true }
->>>>>>> 6b474a44
+pallet-babe = { git = "https://github.com/paritytech/substrate", default-features=false, optional = true , branch = "bkchr-inherent-something-future" }
 
 primitives = { package = "polkadot-primitives", path = "../../primitives", default-features = false }
 libsecp256k1 = { version = "0.3.5", default-features = false, optional = true }
@@ -61,29 +46,16 @@
 
 [dev-dependencies]
 hex-literal = "0.3.1"
-<<<<<<< HEAD
 keyring = { package = "sp-keyring", git = "https://github.com/paritytech/substrate", branch = "bkchr-inherent-something-future" }
 sp-trie = { git = "https://github.com/paritytech/substrate", branch = "bkchr-inherent-something-future" }
-pallet-babe = { git = "https://github.com/paritytech/substrate", branch = "bkchr-inherent-something-future" }
 sp-application-crypto = { git = "https://github.com/paritytech/substrate", branch = "bkchr-inherent-something-future" }
 sp-election-providers = { git = "https://github.com/paritytech/substrate", branch = "bkchr-inherent-something-future" }
 frame-support-test = { git = "https://github.com/paritytech/substrate", branch = "bkchr-inherent-something-future" }
+pallet-babe = { git = "https://github.com/paritytech/substrate", branch = "bkchr-inherent-something-future" }
 pallet-randomness-collective-flip = { git = "https://github.com/paritytech/substrate", branch = "bkchr-inherent-something-future" }
 pallet-staking-reward-curve = { git = "https://github.com/paritytech/substrate", branch = "bkchr-inherent-something-future" }
 pallet-treasury = { git = "https://github.com/paritytech/substrate", branch = "bkchr-inherent-something-future" }
 sp-keystore = { git = "https://github.com/paritytech/substrate", branch = "bkchr-inherent-something-future" }
-=======
-keyring = { package = "sp-keyring", git = "https://github.com/paritytech/substrate", branch = "master" }
-sp-trie = { git = "https://github.com/paritytech/substrate", branch = "master" }
-sp-application-crypto = { git = "https://github.com/paritytech/substrate", branch = "master" }
-sp-election-providers = { git = "https://github.com/paritytech/substrate", branch = "master" }
-frame-support-test = { git = "https://github.com/paritytech/substrate", branch = "master" }
-pallet-babe = { git = "https://github.com/paritytech/substrate", branch = "master" }
-pallet-randomness-collective-flip = { git = "https://github.com/paritytech/substrate", branch = "master" }
-pallet-staking-reward-curve = { git = "https://github.com/paritytech/substrate", branch = "master" }
-pallet-treasury = { git = "https://github.com/paritytech/substrate", branch = "master" }
-sp-keystore = { git = "https://github.com/paritytech/substrate", branch = "master" }
->>>>>>> 6b474a44
 trie-db = "0.22.3"
 serde_json = "1.0.61"
 libsecp256k1 = "0.3.5"
