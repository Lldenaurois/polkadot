[package]
name = "polkadot-test-runtime"
version = "0.8.30"
authors = ["Parity Technologies <admin@parity.io>"]
edition = "2018"
build = "build.rs"

[dependencies]
bitvec = { version = "0.20.1", default-features = false, features = ["alloc"] }
parity-scale-codec = { version = "2.0.0", default-features = false, features = ["derive"] }
log = { version = "0.4.14", default-features = false }
rustc-hex = { version = "2.1.0", default-features = false }
serde = { version = "1.0.123", default-features = false }
serde_derive = { version = "1.0.117", optional = true }
smallvec = "1.6.1"

<<<<<<< HEAD
authority-discovery-primitives = { package = "sp-authority-discovery", git = "https://github.com/paritytech/substrate", default-features = false , branch = "bkchr-inherent-something-future" }
babe-primitives = { package = "sp-consensus-babe", git = "https://github.com/paritytech/substrate", default-features = false , branch = "bkchr-inherent-something-future" }
sp-api = { git = "https://github.com/paritytech/substrate", default-features = false , branch = "bkchr-inherent-something-future" }
inherents = { package = "sp-inherents", git = "https://github.com/paritytech/substrate", default-features = false , branch = "bkchr-inherent-something-future" }
offchain-primitives = { package = "sp-offchain", git = "https://github.com/paritytech/substrate", default-features = false , branch = "bkchr-inherent-something-future" }
sp-std = { git = "https://github.com/paritytech/substrate", default-features = false , branch = "bkchr-inherent-something-future" }
sp-io = { git = "https://github.com/paritytech/substrate", default-features = false , branch = "bkchr-inherent-something-future" }
sp-runtime = { git = "https://github.com/paritytech/substrate", default-features = false , branch = "bkchr-inherent-something-future" }
sp-staking = { git = "https://github.com/paritytech/substrate", default-features = false , branch = "bkchr-inherent-something-future" }
sp-core = { git = "https://github.com/paritytech/substrate", default-features = false , branch = "bkchr-inherent-something-future" }
sp-session = { git = "https://github.com/paritytech/substrate", default-features = false , branch = "bkchr-inherent-something-future" }
sp-version = { git = "https://github.com/paritytech/substrate", default-features = false , branch = "bkchr-inherent-something-future" }
frame-election-provider-support = { git = "https://github.com/paritytech/substrate", default-features = false , branch = "bkchr-inherent-something-future" }
tx-pool-api = { package = "sp-transaction-pool", git = "https://github.com/paritytech/substrate", default-features = false , branch = "bkchr-inherent-something-future" }
block-builder-api = { package = "sp-block-builder", git = "https://github.com/paritytech/substrate", default-features = false , branch = "bkchr-inherent-something-future" }

pallet-authority-discovery = { git = "https://github.com/paritytech/substrate", default-features = false , branch = "bkchr-inherent-something-future" }
pallet-authorship = { git = "https://github.com/paritytech/substrate", default-features = false , branch = "bkchr-inherent-something-future" }
pallet-babe = { git = "https://github.com/paritytech/substrate", default-features = false , branch = "bkchr-inherent-something-future" }
pallet-balances = { git = "https://github.com/paritytech/substrate", default-features = false , branch = "bkchr-inherent-something-future" }
pallet-transaction-payment = { git = "https://github.com/paritytech/substrate", default-features = false , branch = "bkchr-inherent-something-future" }
pallet-transaction-payment-rpc-runtime-api = { git = "https://github.com/paritytech/substrate", default-features = false , branch = "bkchr-inherent-something-future" }
frame-executive = { git = "https://github.com/paritytech/substrate", default-features = false , branch = "bkchr-inherent-something-future" }
pallet-grandpa = { git = "https://github.com/paritytech/substrate", default-features = false , branch = "bkchr-inherent-something-future" }
pallet-indices = { git = "https://github.com/paritytech/substrate", default-features = false , branch = "bkchr-inherent-something-future" }
pallet-nicks = { git = "https://github.com/paritytech/substrate", default-features = false , branch = "bkchr-inherent-something-future" }
pallet-offences = { git = "https://github.com/paritytech/substrate", default-features = false , branch = "bkchr-inherent-something-future" }
pallet-randomness-collective-flip = { git = "https://github.com/paritytech/substrate", default-features = false , branch = "bkchr-inherent-something-future" }
pallet-session = { git = "https://github.com/paritytech/substrate", default-features = false , branch = "bkchr-inherent-something-future" }
frame-support = { git = "https://github.com/paritytech/substrate", default-features = false , branch = "bkchr-inherent-something-future" }
pallet-staking = { git = "https://github.com/paritytech/substrate", default-features = false , branch = "bkchr-inherent-something-future" }
pallet-staking-reward-curve = { git = "https://github.com/paritytech/substrate", branch = "bkchr-inherent-something-future" }
frame-system = {git = "https://github.com/paritytech/substrate", default-features = false , branch = "bkchr-inherent-something-future" }
frame-system-rpc-runtime-api = { git = "https://github.com/paritytech/substrate", default-features = false , branch = "bkchr-inherent-something-future" }
pallet-timestamp = { git = "https://github.com/paritytech/substrate", default-features = false , branch = "bkchr-inherent-something-future" }
pallet-sudo = { git = "https://github.com/paritytech/substrate", default-features = false , branch = "bkchr-inherent-something-future" }
pallet-vesting = { git = "https://github.com/paritytech/substrate", default-features = false , branch = "bkchr-inherent-something-future" }
=======
authority-discovery-primitives = { package = "sp-authority-discovery", git = "https://github.com/paritytech/substrate", branch = "master", default-features = false }
babe-primitives = { package = "sp-consensus-babe", git = "https://github.com/paritytech/substrate", branch = "master", default-features = false }
beefy-primitives = { git = "https://github.com/paritytech/grandpa-bridge-gadget", branch = "master", default-features = false }
sp-api = { git = "https://github.com/paritytech/substrate", branch = "master", default-features = false }
inherents = { package = "sp-inherents", git = "https://github.com/paritytech/substrate", branch = "master", default-features = false }
offchain-primitives = { package = "sp-offchain", git = "https://github.com/paritytech/substrate", branch = "master", default-features = false }
sp-std = { git = "https://github.com/paritytech/substrate", branch = "master", default-features = false }
sp-io = { git = "https://github.com/paritytech/substrate", branch = "master", default-features = false }
sp-runtime = { git = "https://github.com/paritytech/substrate", branch = "master", default-features = false }
sp-staking = { git = "https://github.com/paritytech/substrate", branch = "master", default-features = false }
sp-core = { git = "https://github.com/paritytech/substrate", branch = "master", default-features = false }
sp-session = { git = "https://github.com/paritytech/substrate", branch = "master", default-features = false }
sp-version = { git = "https://github.com/paritytech/substrate", branch = "master", default-features = false }
frame-election-provider-support = { git = "https://github.com/paritytech/substrate", branch = "master", default-features = false }
tx-pool-api = { package = "sp-transaction-pool", git = "https://github.com/paritytech/substrate", branch = "master", default-features = false }
block-builder-api = { package = "sp-block-builder", git = "https://github.com/paritytech/substrate", branch = "master", default-features = false }

pallet-authority-discovery = { git = "https://github.com/paritytech/substrate", branch = "master", default-features = false }
pallet-authorship = { git = "https://github.com/paritytech/substrate", branch = "master", default-features = false }
pallet-babe = { git = "https://github.com/paritytech/substrate", branch = "master", default-features = false }
pallet-balances = { git = "https://github.com/paritytech/substrate", branch = "master", default-features = false }
pallet-transaction-payment = { git = "https://github.com/paritytech/substrate", branch = "master", default-features = false }
pallet-transaction-payment-rpc-runtime-api = { git = "https://github.com/paritytech/substrate", branch = "master", default-features = false }
frame-executive = { git = "https://github.com/paritytech/substrate", branch = "master", default-features = false }
pallet-grandpa = { git = "https://github.com/paritytech/substrate", branch = "master", default-features = false }
pallet-indices = { git = "https://github.com/paritytech/substrate", branch = "master", default-features = false }
pallet-mmr-primitives = { git = "https://github.com/paritytech/substrate", branch = "master", default-features = false }
pallet-nicks = { git = "https://github.com/paritytech/substrate", branch = "master", default-features = false }
pallet-offences = { git = "https://github.com/paritytech/substrate", branch = "master", default-features = false }
pallet-randomness-collective-flip = { git = "https://github.com/paritytech/substrate", branch = "master", default-features = false }
pallet-session = { git = "https://github.com/paritytech/substrate", branch = "master", default-features = false }
frame-support = { git = "https://github.com/paritytech/substrate", branch = "master", default-features = false }
pallet-staking = { git = "https://github.com/paritytech/substrate", branch = "master", default-features = false }
pallet-staking-reward-curve = { git = "https://github.com/paritytech/substrate", branch = "master" }
frame-system = {git = "https://github.com/paritytech/substrate", branch = "master", default-features = false }
frame-system-rpc-runtime-api = { git = "https://github.com/paritytech/substrate", branch = "master", default-features = false }
pallet-timestamp = { git = "https://github.com/paritytech/substrate", branch = "master", default-features = false }
pallet-sudo = { git = "https://github.com/paritytech/substrate", branch = "master", default-features = false }
pallet-vesting = { git = "https://github.com/paritytech/substrate", branch = "master", default-features = false }
>>>>>>> 417999f2

runtime-common = { package = "polkadot-runtime-common", path = "../common", default-features = false }
primitives = { package = "polkadot-primitives", path = "../../primitives", default-features = false }
polkadot-parachain = { path = "../../parachain", default-features = false }
polkadot-runtime-parachains = { path = "../parachains", default-features = false }

[dev-dependencies]
hex-literal = "0.3.1"
libsecp256k1 = "0.3.5"
tiny-keccak = "2.0.2"
keyring = { package = "sp-keyring", git = "https://github.com/paritytech/substrate", branch = "bkchr-inherent-something-future" }
sp-trie = { git = "https://github.com/paritytech/substrate", branch = "bkchr-inherent-something-future" }
serde_json = "1.0.61"

[build-dependencies]
substrate-wasm-builder = "3.0.0"

[features]
default = ["std"]
no_std = []
only-staking = []
std = [
	"authority-discovery-primitives/std",
	"pallet-authority-discovery/std",
	"bitvec/std",
	"primitives/std",
	"rustc-hex/std",
	"parity-scale-codec/std",
	"inherents/std",
	"sp-core/std",
	"polkadot-parachain/std",
	"sp-api/std",
	"tx-pool-api/std",
	"block-builder-api/std",
	"offchain-primitives/std",
	"sp-std/std",
	"sp-io/std",
	"frame-support/std",
	"pallet-authorship/std",
	"pallet-balances/std",
	"pallet-transaction-payment/std",
	"pallet-transaction-payment-rpc-runtime-api/std",
	"frame-executive/std",
	"pallet-grandpa/std",
	"pallet-indices/std",
	"pallet-nicks/std",
	"pallet-offences/std",
	"sp-runtime/std",
	"sp-staking/std",
	"pallet-session/std",
	"pallet-staking/std",
	"frame-system/std",
	"frame-system-rpc-runtime-api/std",
	"pallet-timestamp/std",
	"sp-version/std",
	"pallet-vesting/std",
	"serde_derive",
	"serde/std",
	"pallet-babe/std",
	"babe-primitives/std",
	"sp-session/std",
	"pallet-randomness-collective-flip/std",
	"runtime-common/std",
	"log/std",
	"frame-election-provider-support/std",
]<|MERGE_RESOLUTION|>--- conflicted
+++ resolved
@@ -14,45 +14,6 @@
 serde_derive = { version = "1.0.117", optional = true }
 smallvec = "1.6.1"
 
-<<<<<<< HEAD
-authority-discovery-primitives = { package = "sp-authority-discovery", git = "https://github.com/paritytech/substrate", default-features = false , branch = "bkchr-inherent-something-future" }
-babe-primitives = { package = "sp-consensus-babe", git = "https://github.com/paritytech/substrate", default-features = false , branch = "bkchr-inherent-something-future" }
-sp-api = { git = "https://github.com/paritytech/substrate", default-features = false , branch = "bkchr-inherent-something-future" }
-inherents = { package = "sp-inherents", git = "https://github.com/paritytech/substrate", default-features = false , branch = "bkchr-inherent-something-future" }
-offchain-primitives = { package = "sp-offchain", git = "https://github.com/paritytech/substrate", default-features = false , branch = "bkchr-inherent-something-future" }
-sp-std = { git = "https://github.com/paritytech/substrate", default-features = false , branch = "bkchr-inherent-something-future" }
-sp-io = { git = "https://github.com/paritytech/substrate", default-features = false , branch = "bkchr-inherent-something-future" }
-sp-runtime = { git = "https://github.com/paritytech/substrate", default-features = false , branch = "bkchr-inherent-something-future" }
-sp-staking = { git = "https://github.com/paritytech/substrate", default-features = false , branch = "bkchr-inherent-something-future" }
-sp-core = { git = "https://github.com/paritytech/substrate", default-features = false , branch = "bkchr-inherent-something-future" }
-sp-session = { git = "https://github.com/paritytech/substrate", default-features = false , branch = "bkchr-inherent-something-future" }
-sp-version = { git = "https://github.com/paritytech/substrate", default-features = false , branch = "bkchr-inherent-something-future" }
-frame-election-provider-support = { git = "https://github.com/paritytech/substrate", default-features = false , branch = "bkchr-inherent-something-future" }
-tx-pool-api = { package = "sp-transaction-pool", git = "https://github.com/paritytech/substrate", default-features = false , branch = "bkchr-inherent-something-future" }
-block-builder-api = { package = "sp-block-builder", git = "https://github.com/paritytech/substrate", default-features = false , branch = "bkchr-inherent-something-future" }
-
-pallet-authority-discovery = { git = "https://github.com/paritytech/substrate", default-features = false , branch = "bkchr-inherent-something-future" }
-pallet-authorship = { git = "https://github.com/paritytech/substrate", default-features = false , branch = "bkchr-inherent-something-future" }
-pallet-babe = { git = "https://github.com/paritytech/substrate", default-features = false , branch = "bkchr-inherent-something-future" }
-pallet-balances = { git = "https://github.com/paritytech/substrate", default-features = false , branch = "bkchr-inherent-something-future" }
-pallet-transaction-payment = { git = "https://github.com/paritytech/substrate", default-features = false , branch = "bkchr-inherent-something-future" }
-pallet-transaction-payment-rpc-runtime-api = { git = "https://github.com/paritytech/substrate", default-features = false , branch = "bkchr-inherent-something-future" }
-frame-executive = { git = "https://github.com/paritytech/substrate", default-features = false , branch = "bkchr-inherent-something-future" }
-pallet-grandpa = { git = "https://github.com/paritytech/substrate", default-features = false , branch = "bkchr-inherent-something-future" }
-pallet-indices = { git = "https://github.com/paritytech/substrate", default-features = false , branch = "bkchr-inherent-something-future" }
-pallet-nicks = { git = "https://github.com/paritytech/substrate", default-features = false , branch = "bkchr-inherent-something-future" }
-pallet-offences = { git = "https://github.com/paritytech/substrate", default-features = false , branch = "bkchr-inherent-something-future" }
-pallet-randomness-collective-flip = { git = "https://github.com/paritytech/substrate", default-features = false , branch = "bkchr-inherent-something-future" }
-pallet-session = { git = "https://github.com/paritytech/substrate", default-features = false , branch = "bkchr-inherent-something-future" }
-frame-support = { git = "https://github.com/paritytech/substrate", default-features = false , branch = "bkchr-inherent-something-future" }
-pallet-staking = { git = "https://github.com/paritytech/substrate", default-features = false , branch = "bkchr-inherent-something-future" }
-pallet-staking-reward-curve = { git = "https://github.com/paritytech/substrate", branch = "bkchr-inherent-something-future" }
-frame-system = {git = "https://github.com/paritytech/substrate", default-features = false , branch = "bkchr-inherent-something-future" }
-frame-system-rpc-runtime-api = { git = "https://github.com/paritytech/substrate", default-features = false , branch = "bkchr-inherent-something-future" }
-pallet-timestamp = { git = "https://github.com/paritytech/substrate", default-features = false , branch = "bkchr-inherent-something-future" }
-pallet-sudo = { git = "https://github.com/paritytech/substrate", default-features = false , branch = "bkchr-inherent-something-future" }
-pallet-vesting = { git = "https://github.com/paritytech/substrate", default-features = false , branch = "bkchr-inherent-something-future" }
-=======
 authority-discovery-primitives = { package = "sp-authority-discovery", git = "https://github.com/paritytech/substrate", branch = "master", default-features = false }
 babe-primitives = { package = "sp-consensus-babe", git = "https://github.com/paritytech/substrate", branch = "master", default-features = false }
 beefy-primitives = { git = "https://github.com/paritytech/grandpa-bridge-gadget", branch = "master", default-features = false }
@@ -92,7 +53,6 @@
 pallet-timestamp = { git = "https://github.com/paritytech/substrate", branch = "master", default-features = false }
 pallet-sudo = { git = "https://github.com/paritytech/substrate", branch = "master", default-features = false }
 pallet-vesting = { git = "https://github.com/paritytech/substrate", branch = "master", default-features = false }
->>>>>>> 417999f2
 
 runtime-common = { package = "polkadot-runtime-common", path = "../common", default-features = false }
 primitives = { package = "polkadot-primitives", path = "../../primitives", default-features = false }
@@ -103,8 +63,8 @@
 hex-literal = "0.3.1"
 libsecp256k1 = "0.3.5"
 tiny-keccak = "2.0.2"
-keyring = { package = "sp-keyring", git = "https://github.com/paritytech/substrate", branch = "bkchr-inherent-something-future" }
-sp-trie = { git = "https://github.com/paritytech/substrate", branch = "bkchr-inherent-something-future" }
+keyring = { package = "sp-keyring", git = "https://github.com/paritytech/substrate", branch = "master" }
+sp-trie = { git = "https://github.com/paritytech/substrate", branch = "master" }
 serde_json = "1.0.61"
 
 [build-dependencies]
