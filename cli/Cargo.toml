[package]
name = "polkadot-cli"
version = "0.8.29"
authors = ["Parity Technologies <admin@parity.io>"]
description = "Polkadot Relay-chain Client Node"
edition = "2018"

[package.metadata.wasm-pack.profile.release]
# `wasm-opt` has some problems on linux, see
# https://github.com/rustwasm/wasm-pack/issues/781 etc.
wasm-opt = false

[lib]
crate-type = ["cdylib", "rlib"]

[dependencies]
log = "0.4.13"
thiserror = "1.0.23"
structopt = { version = "0.3.21", optional = true }
wasm-bindgen = { version = "0.2.70", optional = true }
wasm-bindgen-futures = { version = "0.4.19", optional = true }
futures = "0.3.12"

service = { package = "polkadot-service", path = "../node/service", default-features = false, optional = true }
polkadot-parachain = { path = "../parachain", optional = true }

<<<<<<< HEAD
sp-core = { git = "https://github.com/paritytech/substrate", branch = "bkchr-inherent-something-future" }
tracing-futures = "0.2.4"
frame-benchmarking-cli = { git = "https://github.com/paritytech/substrate", optional = true , branch = "bkchr-inherent-something-future" }
try-runtime-cli = { git = "https://github.com/paritytech/substrate", optional = true , branch = "bkchr-inherent-something-future" }
sc-cli = { git = "https://github.com/paritytech/substrate", optional = true , branch = "bkchr-inherent-something-future" }
sc-service = { git = "https://github.com/paritytech/substrate", optional = true , branch = "bkchr-inherent-something-future" }
browser-utils = { package = "substrate-browser-utils", git = "https://github.com/paritytech/substrate", optional = true , branch = "bkchr-inherent-something-future" }
=======
sp-core = { git = "https://github.com/paritytech/substrate", branch = "master" }
frame-benchmarking-cli = { git = "https://github.com/paritytech/substrate", branch = "master", optional = true }
try-runtime-cli = { git = "https://github.com/paritytech/substrate", branch = "master", optional = true }
sc-cli = { git = "https://github.com/paritytech/substrate", branch = "master", optional = true }
sc-service = { git = "https://github.com/paritytech/substrate", branch = "master", optional = true }
browser-utils = { package = "substrate-browser-utils", git = "https://github.com/paritytech/substrate", branch = "master", optional = true }
>>>>>>> 6b474a44

# this crate is used only to enable `trie-memory-tracker` feature
# see https://github.com/paritytech/substrate/pull/6745
sp-trie = { git = "https://github.com/paritytech/substrate", default-features = false , branch = "bkchr-inherent-something-future" }

[build-dependencies]
substrate-build-script-utils = { git = "https://github.com/paritytech/substrate", branch = "bkchr-inherent-something-future" }

[features]
default = [ "wasmtime", "db", "cli", "full-node", "trie-memory-tracker", "polkadot-parachain" ]
wasmtime = [ "sc-cli/wasmtime", "polkadot-parachain/wasmtime" ]
db = [ "service/db" ]
cli = [
	"structopt",
	"sc-cli",
	"sc-service",
	"frame-benchmarking-cli",
	"try-runtime-cli",
]
browser = [
	"wasm-bindgen",
	"wasm-bindgen-futures",
	"browser-utils",
	"service",
]
runtime-benchmarks = [ "service/runtime-benchmarks" ]
trie-memory-tracker = [ "sp-trie/memory-tracker" ]
full-node = [ "service/full-node" ]
real-overseer = [ "service/real-overseer" ]
try-runtime = [ "service/try-runtime" ]<|MERGE_RESOLUTION|>--- conflicted
+++ resolved
@@ -24,22 +24,12 @@
 service = { package = "polkadot-service", path = "../node/service", default-features = false, optional = true }
 polkadot-parachain = { path = "../parachain", optional = true }
 
-<<<<<<< HEAD
 sp-core = { git = "https://github.com/paritytech/substrate", branch = "bkchr-inherent-something-future" }
-tracing-futures = "0.2.4"
 frame-benchmarking-cli = { git = "https://github.com/paritytech/substrate", optional = true , branch = "bkchr-inherent-something-future" }
 try-runtime-cli = { git = "https://github.com/paritytech/substrate", optional = true , branch = "bkchr-inherent-something-future" }
 sc-cli = { git = "https://github.com/paritytech/substrate", optional = true , branch = "bkchr-inherent-something-future" }
 sc-service = { git = "https://github.com/paritytech/substrate", optional = true , branch = "bkchr-inherent-something-future" }
 browser-utils = { package = "substrate-browser-utils", git = "https://github.com/paritytech/substrate", optional = true , branch = "bkchr-inherent-something-future" }
-=======
-sp-core = { git = "https://github.com/paritytech/substrate", branch = "master" }
-frame-benchmarking-cli = { git = "https://github.com/paritytech/substrate", branch = "master", optional = true }
-try-runtime-cli = { git = "https://github.com/paritytech/substrate", branch = "master", optional = true }
-sc-cli = { git = "https://github.com/paritytech/substrate", branch = "master", optional = true }
-sc-service = { git = "https://github.com/paritytech/substrate", branch = "master", optional = true }
-browser-utils = { package = "substrate-browser-utils", git = "https://github.com/paritytech/substrate", branch = "master", optional = true }
->>>>>>> 6b474a44
 
 # this crate is used only to enable `trie-memory-tracker` feature
 # see https://github.com/paritytech/substrate/pull/6745
