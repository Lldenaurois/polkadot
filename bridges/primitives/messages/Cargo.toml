--- conflicted
+++ resolved
@@ -19,15 +19,9 @@
 
 # Substrate Dependencies
 
-<<<<<<< HEAD
-frame-support = { git = "https://github.com/paritytech/substrate", default-features = false , branch = "master" }
-frame-system = { git = "https://github.com/paritytech/substrate", default-features = false , branch = "master" }
-sp-std = { git = "https://github.com/paritytech/substrate", default-features = false , branch = "master" }
-=======
 frame-support = { git = "https://github.com/paritytech/substrate", branch = "master", default-features = false }
 frame-system = { git = "https://github.com/paritytech/substrate", branch = "master", default-features = false }
 sp-std = { git = "https://github.com/paritytech/substrate", branch = "master", default-features = false }
->>>>>>> 634f649b
 
 [features]
 default = ["std"]
