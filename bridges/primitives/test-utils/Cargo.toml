--- conflicted
+++ resolved
@@ -10,17 +10,10 @@
 codec = { package = "parity-scale-codec", version = "2.2.0", default-features = false }
 ed25519-dalek = { version = "1.0", default-features = false, features = ["u64_backend"] }
 finality-grandpa = { version = "0.14.4", default-features = false }
-<<<<<<< HEAD
-sp-application-crypto = { git = "https://github.com/paritytech/substrate", branch = "master", default-features = false }
-sp-finality-grandpa = { git = "https://github.com/paritytech/substrate", branch = "master", default-features = false }
-sp-runtime = { git = "https://github.com/paritytech/substrate", branch = "master", default-features = false }
-sp-std = { git = "https://github.com/paritytech/substrate", branch = "master", default-features = false }
-=======
 sp-application-crypto = { git = "https://github.com/paritytech/substrate", default-features = false , branch = "polkadot-v0.9.16" }
 sp-finality-grandpa = { git = "https://github.com/paritytech/substrate", default-features = false  , branch = "polkadot-v0.9.16" }
 sp-runtime = { git = "https://github.com/paritytech/substrate", default-features = false , branch = "polkadot-v0.9.16" }
 sp-std = { git = "https://github.com/paritytech/substrate", default-features = false , branch = "polkadot-v0.9.16" }
->>>>>>> 22a76905
 
 [features]
 default = ["std"]
