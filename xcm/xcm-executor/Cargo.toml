[package]
authors = ["Parity Technologies <admin@parity.io>"]
edition = "2018"
name = "xcm-executor"
description = "An abstract and configurable XCM message executor."
version = "0.8.22"

[dependencies]
impl-trait-for-tuples = "0.2.0"
parity-scale-codec = { version = "2.0.0", default-features = false, features = ["derive"] }
xcm = { path = "..", default-features = false }
<<<<<<< HEAD
sp-std = { git = "https://github.com/paritytech/substrate", default-features = false , branch = "bkchr-inherent-something-future" }
sp-io = { git = "https://github.com/paritytech/substrate", default-features = false , branch = "bkchr-inherent-something-future" }
sp-arithmetic = { git = "https://github.com/paritytech/substrate", default-features = false , branch = "bkchr-inherent-something-future" }
sp-core = { git = "https://github.com/paritytech/substrate", default-features = false , branch = "bkchr-inherent-something-future" }
sp-runtime = { git = "https://github.com/paritytech/substrate", default-features = false , branch = "bkchr-inherent-something-future" }
frame-support = { git = "https://github.com/paritytech/substrate", default-features = false , branch = "bkchr-inherent-something-future" }
=======
sp-std = { git = "https://github.com/paritytech/substrate", branch = "master", default-features = false }
sp-io = { git = "https://github.com/paritytech/substrate", branch = "master", default-features = false }
sp-arithmetic = { git = "https://github.com/paritytech/substrate", branch = "master", default-features = false }
sp-core = { git = "https://github.com/paritytech/substrate", branch = "master", default-features = false }
sp-runtime = { git = "https://github.com/paritytech/substrate", branch = "master", default-features = false }
frame-support = { git = "https://github.com/paritytech/substrate", branch = "master", default-features = false }
log = { version = "0.4.14", default-features = false }
>>>>>>> 08c858ee

[features]
default = ["std"]
std = [
	"parity-scale-codec/std",
	"xcm/std",
	"sp-std/std",
	"sp-io/std",
	"sp-arithmetic/std",
	"sp-core/std",
	"sp-runtime/std",
	"frame-support/std",
	"log/std",
]<|MERGE_RESOLUTION|>--- conflicted
+++ resolved
@@ -9,22 +9,13 @@
 impl-trait-for-tuples = "0.2.0"
 parity-scale-codec = { version = "2.0.0", default-features = false, features = ["derive"] }
 xcm = { path = "..", default-features = false }
-<<<<<<< HEAD
 sp-std = { git = "https://github.com/paritytech/substrate", default-features = false , branch = "bkchr-inherent-something-future" }
 sp-io = { git = "https://github.com/paritytech/substrate", default-features = false , branch = "bkchr-inherent-something-future" }
 sp-arithmetic = { git = "https://github.com/paritytech/substrate", default-features = false , branch = "bkchr-inherent-something-future" }
 sp-core = { git = "https://github.com/paritytech/substrate", default-features = false , branch = "bkchr-inherent-something-future" }
 sp-runtime = { git = "https://github.com/paritytech/substrate", default-features = false , branch = "bkchr-inherent-something-future" }
 frame-support = { git = "https://github.com/paritytech/substrate", default-features = false , branch = "bkchr-inherent-something-future" }
-=======
-sp-std = { git = "https://github.com/paritytech/substrate", branch = "master", default-features = false }
-sp-io = { git = "https://github.com/paritytech/substrate", branch = "master", default-features = false }
-sp-arithmetic = { git = "https://github.com/paritytech/substrate", branch = "master", default-features = false }
-sp-core = { git = "https://github.com/paritytech/substrate", branch = "master", default-features = false }
-sp-runtime = { git = "https://github.com/paritytech/substrate", branch = "master", default-features = false }
-frame-support = { git = "https://github.com/paritytech/substrate", branch = "master", default-features = false }
 log = { version = "0.4.14", default-features = false }
->>>>>>> 08c858ee
 
 [features]
 default = ["std"]
