--- conflicted
+++ resolved
@@ -19,12 +19,7 @@
 env_logger = "0.8.1"
 log = "0.4.13"
 
-<<<<<<< HEAD
-sp-core = { git = "https://github.com/paritytech/substrate", branch = "polkadot-v0.8.29" }
-sp-keyring = { git = "https://github.com/paritytech/substrate", branch = "polkadot-v0.8.29" }
-=======
 sp-core = { git = "https://github.com/paritytech/substrate", branch = "polkadot-v0.8.30" }
 sp-keyring = { git = "https://github.com/paritytech/substrate", branch = "polkadot-v0.8.30" }
->>>>>>> 6d781dda
 
 polkadot-node-subsystem-test-helpers = { path = "../../subsystem-test-helpers" }