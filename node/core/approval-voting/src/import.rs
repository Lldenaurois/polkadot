// Copyright 2020 Parity Technologies (UK) Ltd.
// This file is part of Polkadot.

// Polkadot is free software: you can redistribute it and/or modify
// it under the terms of the GNU General Public License as published by
// the Free Software Foundation, either version 3 of the License, or
// (at your option) any later version.

// Polkadot is distributed in the hope that it will be useful,
// but WITHOUT ANY WARRANTY; without even the implied warranty of
// MERCHANTABILITY or FITNESS FOR A PARTICULAR PURPOSE.  See the
// GNU General Public License for more details.

// You should have received a copy of the GNU General Public License
// along with Polkadot.  If not, see <http://www.gnu.org/licenses/>.

//! Block import logic for the approval voting subsystem.
//!
//! There are two major concerns when handling block import notifications.
//!   * Determining all new blocks.
//!   * Handling session changes
//!
//! When receiving a block import notification from the overseer, the
//! approval voting subsystem needs to account for the fact that there
//! may have been blocks missed by the notification. It needs to iterate
//! the ancestry of the block notification back to either the last finalized
//! block or a block that is already accounted for within the DB.
//!
//! We maintain a rolling window of session indices. This starts as empty

use polkadot_node_subsystem::{
	messages::{
		RuntimeApiMessage, RuntimeApiRequest, ChainApiMessage, ApprovalDistributionMessage,
		ChainSelectionMessage,
	},
	SubsystemContext, SubsystemError, SubsystemResult,
};
use polkadot_node_subsystem_util::determine_new_blocks;
use polkadot_node_subsystem_util::rolling_session_window::{
	RollingSessionWindow, SessionWindowUpdate,
};
use polkadot_primitives::v1::{
	Hash, SessionIndex, CandidateEvent, Header, CandidateHash,
	CandidateReceipt, CoreIndex, GroupIndex, BlockNumber, ConsensusLog,
};
use polkadot_node_primitives::approval::{
	self as approval_types, BlockApprovalMeta, RelayVRFStory,
};
use polkadot_node_jaeger as jaeger;
use sc_keystore::LocalKeystore;
use sp_consensus_slots::Slot;

use futures::prelude::*;
use futures::channel::oneshot;
use bitvec::order::Lsb0 as BitOrderLsb0;

use std::collections::HashMap;
use std::convert::TryFrom;

use crate::approval_db;
use crate::backend::{Backend, OverlayedBackend};
use crate::persisted_entries::CandidateEntry;
use crate::criteria::{AssignmentCriteria, OurAssignment};
use crate::time::{slot_number_to_tick, Tick};

use super::{LOG_TARGET, State};

struct ImportedBlockInfo {
	included_candidates: Vec<(CandidateHash, CandidateReceipt, CoreIndex, GroupIndex)>,
	session_index: SessionIndex,
	assignments: HashMap<CoreIndex, OurAssignment>,
	n_validators: usize,
	relay_vrf_story: RelayVRFStory,
	slot: Slot,
	force_approve: Option<BlockNumber>,
}

struct ImportedBlockInfoEnv<'a> {
	session_window: &'a RollingSessionWindow,
	assignment_criteria: &'a (dyn AssignmentCriteria + Send + Sync),
	keystore: &'a LocalKeystore,
}

// Computes information about the imported block. Returns `None` if the info couldn't be extracted -
// failure to communicate with overseer,
async fn imported_block_info(
	ctx: &mut impl SubsystemContext,
	env: ImportedBlockInfoEnv<'_>,
	block_hash: Hash,
	block_header: &Header,
) -> SubsystemResult<Option<ImportedBlockInfo>> {
	// Ignore any runtime API errors - that means these blocks are old and finalized.
	// Only unfinalized blocks factor into the approval voting process.

	// fetch candidates
	let included_candidates: Vec<_> = {
		let (c_tx, c_rx) = oneshot::channel();
		ctx.send_message(RuntimeApiMessage::Request(
			block_hash,
			RuntimeApiRequest::CandidateEvents(c_tx),
		).into()).await;

		let events: Vec<CandidateEvent> = match c_rx.await {
			Ok(Ok(events)) => events,
			Ok(Err(_)) => return Ok(None),
			Err(_) => return Ok(None),
		};

		events.into_iter().filter_map(|e| match e {
			CandidateEvent::CandidateIncluded(receipt, _, core, group)
				=> Some((receipt.hash(), receipt, core, group)),
			_ => None,
		}).collect()
	};

	// fetch session. ignore blocks that are too old, but unless sessions are really
	// short, that shouldn't happen.
	let session_index = {
		let (s_tx, s_rx) = oneshot::channel();
		ctx.send_message(RuntimeApiMessage::Request(
			block_header.parent_hash,
			RuntimeApiRequest::SessionIndexForChild(s_tx),
		).into()).await;

		let session_index = match s_rx.await {
			Ok(Ok(s)) => s,
			Ok(Err(_)) => return Ok(None),
			Err(_) => return Ok(None),
		};

		if env.session_window.earliest_session().map_or(true, |e| session_index < e) {
			tracing::debug!(target: LOG_TARGET, "Block {} is from ancient session {}. Skipping",
				block_hash, session_index);

			return Ok(None);
		}

		session_index
	};

	let babe_epoch = {
		let (s_tx, s_rx) = oneshot::channel();

		// It's not obvious whether to use the hash or the parent hash for this, intuitively. We
		// want to use the block hash itself, and here's why:
		//
		// First off, 'epoch' in BABE means 'session' in other places. 'epoch' is the terminology from
		// the paper, which we fulfill using 'session's, which are a Substrate consensus concept.
		//
		// In BABE, the on-chain and off-chain view of the current epoch can differ at epoch boundaries
		// because epochs change precisely at a slot. When a block triggers a new epoch, the state of
		// its parent will still have the old epoch. Conversely, we have the invariant that every
		// block in BABE has the epoch _it was authored in_ within its post-state. So we use the
		// block, and not its parent.
		//
		// It's worth nothing that Polkadot session changes, at least for the purposes of parachains,
		// would function the same way, except for the fact that they're always delayed by one block.
		// This gives us the opposite invariant for sessions - the parent block's post-state gives
		// us the canonical information about the session index for any of its children, regardless
		// of which slot number they might be produced at.
		ctx.send_message(RuntimeApiMessage::Request(
			block_hash,
			RuntimeApiRequest::CurrentBabeEpoch(s_tx),
		).into()).await;

		match s_rx.await {
			Ok(Ok(s)) => s,
			Ok(Err(_)) => return Ok(None),
			Err(_) => return Ok(None),
		}
	};

	let session_info = match env.session_window.session_info(session_index) {
		Some(s) => s,
		None => {
			tracing::debug!(
				target: LOG_TARGET,
				"Session info unavailable for block {}",
				block_hash,
			);

			return Ok(None);
		}
	};

	let (assignments, slot, relay_vrf_story) = {
		let unsafe_vrf = approval_types::babe_unsafe_vrf_info(&block_header);

		match unsafe_vrf {
			Some(unsafe_vrf) => {
				let slot = unsafe_vrf.slot();

				match unsafe_vrf.compute_randomness(
					&babe_epoch.authorities,
					&babe_epoch.randomness,
					babe_epoch.epoch_index,
				) {
					Ok(relay_vrf) => {
						let assignments = env.assignment_criteria.compute_assignments(
							&env.keystore,
							relay_vrf.clone(),
							&crate::criteria::Config::from(session_info),
							included_candidates.iter()
								.map(|(c_hash, _, core, group)| (*c_hash, *core, *group))
								.collect(),
						);

						(assignments, slot, relay_vrf)
					},
					Err(_) => return Ok(None),
				}
			}
			None => {
				tracing::debug!(
					target: LOG_TARGET,
					"BABE VRF info unavailable for block {}",
					block_hash,
				);

				return Ok(None);
			}
		}
	};

	tracing::trace!(
		target: LOG_TARGET,
		n_assignments = assignments.len(),
		"Produced assignments"
	);

	let force_approve =
		block_header.digest.convert_first(|l| match ConsensusLog::from_digest_item(l) {
			Ok(Some(ConsensusLog::ForceApprove(num))) if num < block_header.number => {
				tracing::trace!(
					target: LOG_TARGET,
					?block_hash,
					current_number = block_header.number,
					approved_number = num,
					"Force-approving based on header digest"
				);

				Some(num)
			}
			Ok(Some(_)) => None,
			Ok(None) => None,
			Err(err) => {
				tracing::warn!(
					target: LOG_TARGET,
					?err,
					?block_hash,
					"Malformed consensus digest in header",
				);

				None
			}
		});

	Ok(Some(ImportedBlockInfo {
		included_candidates,
		session_index,
		assignments,
		n_validators: session_info.validators.len(),
		relay_vrf_story,
		slot,
		force_approve,
	}))
}

/// Information about a block and imported candidates.
pub struct BlockImportedCandidates {
	pub block_hash: Hash,
	pub block_number: BlockNumber,
	pub block_tick: Tick,
	pub no_show_duration: Tick,
	pub imported_candidates: Vec<(CandidateHash, CandidateEntry)>,
}

/// Handle a new notification of a header. This will
///   * determine all blocks to import,
///   * extract candidate information from them
///   * update the rolling session window
///   * compute our assignments
///   * import the block and candidates to the approval DB
///   * and return information about all candidates imported under each block.
///
/// It is the responsibility of the caller to schedule wakeups for each block.
pub(crate) async fn handle_new_head<'a>(
	ctx: &mut impl SubsystemContext,
	state: &mut State,
	db: &mut OverlayedBackend<'a, impl Backend>,
	head: Hash,
	finalized_number: &Option<BlockNumber>,
) -> SubsystemResult<Vec<BlockImportedCandidates>> {
	// Update session info based on most recent head.

	let mut span = jaeger::Span::new(head, "approval-checking-import");

	let header = {
		let (h_tx, h_rx) = oneshot::channel();
		ctx.send_message(ChainApiMessage::BlockHeader(head, h_tx).into()).await;

		match h_rx.await? {
			Err(e) => {
				tracing::debug!(
					target: LOG_TARGET,
					"Chain API subsystem temporarily unreachable {}",
					e,
				);

				return Ok(Vec::new());
			}
			Ok(None) => {
				tracing::warn!(target: LOG_TARGET, "Missing header for new head {}", head);
				return Ok(Vec::new());
			}
			Ok(Some(h)) => h
		}
	};

	match state.session_window.cache_session_info_for_head(ctx, head, &header).await {
		Err(e) => {
			tracing::debug!(
				target: LOG_TARGET,
				?head,
				?e,
				"Could not cache session info when processing head.",
			);

			return Ok(Vec::new())
		}
		Ok(a @ SessionWindowUpdate::Advanced { .. }) => {
			tracing::info!(
				target: LOG_TARGET,
				update = ?a,
				"Advanced session window for approvals",
			);
		}
		Ok(_) => {}
	}

	// If we've just started the node and haven't yet received any finality notifications,
	// we don't do any look-back. Approval voting is only for nodes were already online.
	let lower_bound_number = finalized_number.unwrap_or(header.number.saturating_sub(1));

	let new_blocks = determine_new_blocks(
		ctx.sender(),
		|h| db.load_block_entry(h).map(|e| e.is_some()),
		head,
		&header,
		lower_bound_number,
	)
		.map_err(|e| SubsystemError::with_origin("approval-voting", e))
		.await?;

	span.add_uint_tag("new-blocks", new_blocks.len() as u64);

	if new_blocks.is_empty() { return Ok(Vec::new()) }

	let mut approval_meta: Vec<BlockApprovalMeta> = Vec::with_capacity(new_blocks.len());
	let mut imported_candidates = Vec::with_capacity(new_blocks.len());

	// `determine_new_blocks` gives us a vec in backwards order. we want to move forwards.
	let imported_blocks_and_info = {
		let mut imported_blocks_and_info = Vec::with_capacity(new_blocks.len());
		for (block_hash, block_header) in new_blocks.into_iter().rev() {
			let env = ImportedBlockInfoEnv {
				session_window: &state.session_window,
				assignment_criteria: &*state.assignment_criteria,
				keystore: &state.keystore,
			};

			match imported_block_info(ctx, env, block_hash, &block_header).await? {
				Some(i) => imported_blocks_and_info.push((block_hash, block_header, i)),
				None => {
					// It's possible that we've lost a race with finality.
					let (tx, rx) = oneshot::channel();
					ctx.send_message(
						ChainApiMessage::FinalizedBlockHash(block_header.number.clone(), tx).into()
					).await;

					let lost_to_finality = match rx.await {
						Ok(Ok(Some(h))) if h != block_hash => true,
						_ => false,
					};

					if !lost_to_finality {
						// Such errors are likely spurious, but this prevents us from getting gaps
						// in the approval-db.
						tracing::warn!(
							target: LOG_TARGET,
							"Unable to gather info about imported block {:?}. Skipping chain.",
							(block_hash, block_header.number),
						);
					}

					return Ok(Vec::new());
				},
			};
		}

		imported_blocks_and_info
	};

	tracing::trace!(
		target: LOG_TARGET,
		imported_blocks = imported_blocks_and_info.len(),
		"Inserting imported blocks into database"
	);

	for (block_hash, block_header, imported_block_info) in imported_blocks_and_info {
		let ImportedBlockInfo {
			included_candidates,
			session_index,
			assignments,
			n_validators,
			relay_vrf_story,
			slot,
			force_approve,
		} = imported_block_info;

		let session_info = state.session_window.session_info(session_index)
			.expect("imported_block_info requires session to be available; qed");

		let (block_tick, no_show_duration) = {
			let block_tick = slot_number_to_tick(state.slot_duration_millis, slot);
			let no_show_duration = slot_number_to_tick(
				state.slot_duration_millis,
				Slot::from(u64::from(session_info.no_show_slots)),
			);
			(block_tick, no_show_duration)
		};
		let needed_approvals = session_info.needed_approvals;
		let validator_group_lens: Vec<usize> = session_info.validator_groups.iter().map(|v| v.len()).collect();
		// insta-approve candidates on low-node testnets:
		// cf. https://github.com/paritytech/polkadot/issues/2411
		let num_candidates = included_candidates.len();
		let approved_bitfield = {
			if needed_approvals == 0 {
				tracing::debug!(
					target: LOG_TARGET,
					block_hash = ?block_hash,
					"Insta-approving all candidates",
				);
				bitvec::bitvec![BitOrderLsb0, u8; 1; num_candidates]
			} else {
				let mut result = bitvec::bitvec![BitOrderLsb0, u8; 0; num_candidates];
				for (i, &(_, _, _, backing_group)) in included_candidates.iter().enumerate() {
					let backing_group_size = validator_group_lens.get(backing_group.0 as usize)
						.copied()
						.unwrap_or(0);
					let needed_approvals = usize::try_from(needed_approvals).expect("usize is at least u32; qed");
					if n_validators.saturating_sub(backing_group_size) < needed_approvals {
						result.set(i, true);
					}
				}
				if result.any() {
					tracing::debug!(
						target: LOG_TARGET,
						block_hash = ?block_hash,
						"Insta-approving {}/{} candidates as the number of validators is too low",
						result.count_ones(),
						result.len(),
					);
				}

				result
			}
		};

		// If all bits are already set, then send an approve message.
		if approved_bitfield.count_ones() == approved_bitfield.len() {
			ctx.send_message(ChainSelectionMessage::Approved(block_hash).into()).await;
		}

		let block_entry = approval_db::v1::BlockEntry {
			block_hash,
			parent_hash: block_header.parent_hash,
			block_number: block_header.number,
			session: session_index,
			slot,
			relay_vrf_story: relay_vrf_story.0,
			candidates: included_candidates.iter()
				.map(|(hash, _, core, _)| (*core, *hash)).collect(),
			approved_bitfield,
			children: Vec::new(),
		};

		if let Some(up_to) = force_approve {
			tracing::debug!(
				target: LOG_TARGET,
				?block_hash,
				up_to,
				"Enacting force-approve",
			);

<<<<<<< HEAD
			crate::ops::force_approve(db, block_hash, up_to)
=======
			let approved_hashes = approval_db::v1::force_approve(
				db_writer,
				db_config,
				block_hash,
				up_to,
			)
>>>>>>> 32397750
				.map_err(|e| SubsystemError::with_origin("approval-voting", e))?;

			// Notify chain-selection of all approved hashes.
			for hash in approved_hashes {
				ctx.send_message(ChainSelectionMessage::Approved(hash).into()).await;
			}
		}

		tracing::trace!(
			target: LOG_TARGET,
			?block_hash,
			block_number = block_header.number,
			"Writing BlockEntry",
		);

		let candidate_entries = crate::ops::add_block_entry(
			db,
			block_entry.into(),
			n_validators,
			|candidate_hash| {
				included_candidates.iter().find(|(hash, _, _, _)| candidate_hash == hash)
					.map(|(_, receipt, core, backing_group)| super::ops::NewCandidateInfo {
						candidate: receipt.clone(),
						backing_group: *backing_group,
						our_assignment: assignments.get(core).map(|a| a.clone().into()),
					})
			}
		).map_err(|e| SubsystemError::with_origin("approval-voting", e))?;
		approval_meta.push(BlockApprovalMeta {
			hash: block_hash,
			number: block_header.number,
			parent_hash: block_header.parent_hash,
			candidates: included_candidates.iter().map(|(hash, _, _, _)| *hash).collect(),
			slot,
		});

		imported_candidates.push(
			BlockImportedCandidates {
				block_hash,
				block_number: block_header.number,
				block_tick,
				no_show_duration,
				imported_candidates: candidate_entries
					.into_iter()
					.map(|(h, e)| (h, e.into()))
					.collect(),
			}
		);
	}

	tracing::trace!(
		target: LOG_TARGET,
		head = ?head,
		chain_length = approval_meta.len(),
		"Informing distribution of newly imported chain",
	);

	ctx.send_unbounded_message(ApprovalDistributionMessage::NewBlocks(approval_meta).into());

	Ok(imported_candidates)
}

#[cfg(test)]
mod tests {
	use super::*;
	use crate::backend::DbBackend;
	use polkadot_node_subsystem_test_helpers::make_subsystem_context;
	use polkadot_node_primitives::approval::{VRFOutput, VRFProof};
	use polkadot_primitives::v1::{SessionInfo, ValidatorIndex};
	use polkadot_node_subsystem::messages::AllMessages;
	use sp_core::testing::TaskExecutor;
	use sp_runtime::{Digest, DigestItem};
	use sp_consensus_babe::{
		Epoch as BabeEpoch, BabeEpochConfiguration, AllowedSlots,
	};
	use sp_consensus_babe::digests::{CompatibleDigestItem, PreDigest, SecondaryVRFPreDigest};
	use sp_keyring::sr25519::Keyring as Sr25519Keyring;
	use assert_matches::assert_matches;
	use merlin::Transcript;
	use std::{pin::Pin, sync::Arc};
	use kvdb::KeyValueDB;

	use crate::{
		APPROVAL_SESSIONS, criteria, BlockEntry,
		approval_db::v1::Config as DatabaseConfig,
	};

	const DATA_COL: u32 = 0;
	const NUM_COLUMNS: u32 = 1;

	const TEST_CONFIG: DatabaseConfig = DatabaseConfig {
		col_data: DATA_COL,
	};
	#[derive(Default)]
	struct MockClock;

	impl crate::time::Clock for MockClock {
		fn tick_now(&self) -> Tick {
			42 // chosen by fair dice roll
		}

		fn wait(&self, _tick: Tick) -> Pin<Box<dyn Future<Output = ()> + Send + 'static>> {
			Box::pin(async move {
				()
			})
		}
	}

	fn blank_state() -> State {
		State {
			session_window: RollingSessionWindow::new(APPROVAL_SESSIONS),
			keystore: Arc::new(LocalKeystore::in_memory()),
			slot_duration_millis: 6_000,
			clock: Box::new(MockClock::default()),
			assignment_criteria: Box::new(MockAssignmentCriteria),
		}
	}

	fn single_session_state(index: SessionIndex, info: SessionInfo) -> State {
		State {
			session_window: RollingSessionWindow::with_session_info(
				APPROVAL_SESSIONS,
				index,
				vec![info],
			),
			..blank_state()
		}
	}

	struct MockAssignmentCriteria;

	impl AssignmentCriteria for MockAssignmentCriteria {
		fn compute_assignments(
			&self,
			_keystore: &LocalKeystore,
			_relay_vrf_story: polkadot_node_primitives::approval::RelayVRFStory,
			_config: &criteria::Config,
			_leaving_cores: Vec<(CandidateHash, polkadot_primitives::v1::CoreIndex, polkadot_primitives::v1::GroupIndex)>,
		) -> HashMap<polkadot_primitives::v1::CoreIndex, criteria::OurAssignment> {
			HashMap::new()
		}

		fn check_assignment_cert(
			&self,
			_claimed_core_index: polkadot_primitives::v1::CoreIndex,
			_validator_index: polkadot_primitives::v1::ValidatorIndex,
			_config: &criteria::Config,
			_relay_vrf_story: polkadot_node_primitives::approval::RelayVRFStory,
			_assignment: &polkadot_node_primitives::approval::AssignmentCert,
			_backing_group: polkadot_primitives::v1::GroupIndex,
		) -> Result<polkadot_node_primitives::approval::DelayTranche, criteria::InvalidAssignment> {
			Ok(0)
		}
	}

	// used for generating assignments where the validity of the VRF doesn't matter.
	fn garbage_vrf() -> (VRFOutput, VRFProof) {
		let key = Sr25519Keyring::Alice.pair();
		let key: &schnorrkel::Keypair = key.as_ref();

		let (o, p, _) = key.vrf_sign(Transcript::new(b"test-garbage"));
		(VRFOutput(o.to_output()), VRFProof(p))
	}

	fn dummy_session_info(index: SessionIndex) -> SessionInfo {
		SessionInfo {
			validators: Vec::new(),
			discovery_keys: Vec::new(),
			assignment_keys: Vec::new(),
			validator_groups: Vec::new(),
			n_cores: index as _,
			zeroth_delay_tranche_width: index as _,
			relay_vrf_modulo_samples: index as _,
			n_delay_tranches: index as _,
			no_show_slots: index as _,
			needed_approvals: index as _,
		}
	}


	#[test]
	fn imported_block_info_is_good() {
		let pool = TaskExecutor::new();
		let (mut ctx, mut handle) = make_subsystem_context::<(), _>(pool.clone());

		let session = 5;
		let session_info = dummy_session_info(session);

		let slot = Slot::from(10);

		let header = Header {
			digest: {
				let mut d = Digest::default();
				let (vrf_output, vrf_proof) = garbage_vrf();
				d.push(DigestItem::babe_pre_digest(PreDigest::SecondaryVRF(
					SecondaryVRFPreDigest {
						authority_index: 0,
						slot,
						vrf_output,
						vrf_proof,
					}
				)));

				d
			},
			extrinsics_root: Default::default(),
			number: 5,
			state_root: Default::default(),
			parent_hash: Default::default(),
		};

		let hash = header.hash();
		let make_candidate = |para_id| {
			let mut r = CandidateReceipt::default();
			r.descriptor.para_id = para_id;
			r.descriptor.relay_parent = hash;
			r
		};
		let candidates = vec![
			(make_candidate(1.into()), CoreIndex(0), GroupIndex(2)),
			(make_candidate(2.into()), CoreIndex(1), GroupIndex(3)),
		];


		let inclusion_events = candidates.iter().cloned()
			.map(|(r, c, g)| CandidateEvent::CandidateIncluded(r, Vec::new().into(), c, g))
			.collect::<Vec<_>>();

		let test_fut = {
			let included_candidates = candidates.iter()
				.map(|(r, c, g)| (r.hash(), r.clone(), *c, *g))
				.collect::<Vec<_>>();

			let session_window = RollingSessionWindow::with_session_info(
				APPROVAL_SESSIONS,
				session,
				vec![session_info],
			);

			let header = header.clone();
			Box::pin(async move {
				let env = ImportedBlockInfoEnv {
					session_window: &session_window,
					assignment_criteria: &MockAssignmentCriteria,
					keystore: &LocalKeystore::in_memory(),
				};

				let info = imported_block_info(
					&mut ctx,
					env,
					hash,
					&header,
				).await.unwrap().unwrap();

				assert_eq!(info.included_candidates, included_candidates);
				assert_eq!(info.session_index, session);
				assert!(info.assignments.is_empty());
				assert_eq!(info.n_validators, 0);
				assert_eq!(info.slot, slot);
				assert!(info.force_approve.is_none());
			})
		};

		let aux_fut = Box::pin(async move {
			assert_matches!(
				handle.recv().await,
				AllMessages::RuntimeApi(RuntimeApiMessage::Request(
					h,
					RuntimeApiRequest::CandidateEvents(c_tx),
				)) => {
					assert_eq!(h, hash);
					let _ = c_tx.send(Ok(inclusion_events));
				}
			);

			assert_matches!(
				handle.recv().await,
				AllMessages::RuntimeApi(RuntimeApiMessage::Request(
					h,
					RuntimeApiRequest::SessionIndexForChild(c_tx),
				)) => {
					assert_eq!(h, header.parent_hash);
					let _ = c_tx.send(Ok(session));
				}
			);

			assert_matches!(
				handle.recv().await,
				AllMessages::RuntimeApi(RuntimeApiMessage::Request(
					h,
					RuntimeApiRequest::CurrentBabeEpoch(c_tx),
				)) => {
					assert_eq!(h, hash);
					let _ = c_tx.send(Ok(BabeEpoch {
						epoch_index: session as _,
						start_slot: Slot::from(0),
						duration: 200,
						authorities: vec![(Sr25519Keyring::Alice.public().into(), 1)],
						randomness: [0u8; 32],
						config: BabeEpochConfiguration {
							c: (1, 4),
							allowed_slots: AllowedSlots::PrimarySlots,
						},
					}));
				}
			);
		});

		futures::executor::block_on(futures::future::join(test_fut, aux_fut));
	}

	#[test]
	fn imported_block_info_fails_if_no_babe_vrf() {
		let pool = TaskExecutor::new();
		let (mut ctx, mut handle) = make_subsystem_context::<(), _>(pool.clone());

		let session = 5;
		let session_info = dummy_session_info(session);

		let header = Header {
			digest: Digest::default(),
			extrinsics_root: Default::default(),
			number: 5,
			state_root: Default::default(),
			parent_hash: Default::default(),
		};

		let hash = header.hash();
		let make_candidate = |para_id| {
			let mut r = CandidateReceipt::default();
			r.descriptor.para_id = para_id;
			r.descriptor.relay_parent = hash;
			r
		};
		let candidates = vec![
			(make_candidate(1.into()), CoreIndex(0), GroupIndex(2)),
			(make_candidate(2.into()), CoreIndex(1), GroupIndex(3)),
		];

		let inclusion_events = candidates.iter().cloned()
			.map(|(r, c, g)| CandidateEvent::CandidateIncluded(r, Vec::new().into(), c, g))
			.collect::<Vec<_>>();

		let test_fut = {
			let session_window = RollingSessionWindow::with_session_info(
				APPROVAL_SESSIONS,
				session,
				vec![session_info],
			);

			let header = header.clone();
			Box::pin(async move {
				let env = ImportedBlockInfoEnv {
					session_window: &session_window,
					assignment_criteria: &MockAssignmentCriteria,
					keystore: &LocalKeystore::in_memory(),
				};

				let info = imported_block_info(
					&mut ctx,
					env,
					hash,
					&header,
				).await.unwrap();

				assert!(info.is_none());
			})
		};

		let aux_fut = Box::pin(async move {
			assert_matches!(
				handle.recv().await,
				AllMessages::RuntimeApi(RuntimeApiMessage::Request(
					h,
					RuntimeApiRequest::CandidateEvents(c_tx),
				)) => {
					assert_eq!(h, hash);
					let _ = c_tx.send(Ok(inclusion_events));
				}
			);

			assert_matches!(
				handle.recv().await,
				AllMessages::RuntimeApi(RuntimeApiMessage::Request(
					h,
					RuntimeApiRequest::SessionIndexForChild(c_tx),
				)) => {
					assert_eq!(h, header.parent_hash);
					let _ = c_tx.send(Ok(session));
				}
			);

			assert_matches!(
				handle.recv().await,
				AllMessages::RuntimeApi(RuntimeApiMessage::Request(
					h,
					RuntimeApiRequest::CurrentBabeEpoch(c_tx),
				)) => {
					assert_eq!(h, hash);
					let _ = c_tx.send(Ok(BabeEpoch {
						epoch_index: session as _,
						start_slot: Slot::from(0),
						duration: 200,
						authorities: vec![(Sr25519Keyring::Alice.public().into(), 1)],
						randomness: [0u8; 32],
						config: BabeEpochConfiguration {
							c: (1, 4),
							allowed_slots: AllowedSlots::PrimarySlots,
						},
					}));
				}
			);
		});

		futures::executor::block_on(futures::future::join(test_fut, aux_fut));
	}

	#[test]
	fn imported_block_info_fails_if_unknown_session() {
		let pool = TaskExecutor::new();
		let (mut ctx, mut handle) = make_subsystem_context::<(), _>(pool.clone());

		let session = 5;

		let header = Header {
			digest: Digest::default(),
			extrinsics_root: Default::default(),
			number: 5,
			state_root: Default::default(),
			parent_hash: Default::default(),
		};

		let hash = header.hash();
		let make_candidate = |para_id| {
			let mut r = CandidateReceipt::default();
			r.descriptor.para_id = para_id;
			r.descriptor.relay_parent = hash;
			r
		};
		let candidates = vec![
			(make_candidate(1.into()), CoreIndex(0), GroupIndex(2)),
			(make_candidate(2.into()), CoreIndex(1), GroupIndex(3)),
		];

		let inclusion_events = candidates.iter().cloned()
			.map(|(r, c, g)| CandidateEvent::CandidateIncluded(r, Vec::new().into(), c, g))
			.collect::<Vec<_>>();

		let test_fut = {
			let session_window = RollingSessionWindow::new(APPROVAL_SESSIONS);

			let header = header.clone();
			Box::pin(async move {
				let env = ImportedBlockInfoEnv {
					session_window: &session_window,
					assignment_criteria: &MockAssignmentCriteria,
					keystore: &LocalKeystore::in_memory(),
				};

				let info = imported_block_info(
					&mut ctx,
					env,
					hash,
					&header,
				).await.unwrap();

				assert!(info.is_none());
			})
		};

		let aux_fut = Box::pin(async move {
			assert_matches!(
				handle.recv().await,
				AllMessages::RuntimeApi(RuntimeApiMessage::Request(
					h,
					RuntimeApiRequest::CandidateEvents(c_tx),
				)) => {
					assert_eq!(h, hash);
					let _ = c_tx.send(Ok(inclusion_events));
				}
			);

			assert_matches!(
				handle.recv().await,
				AllMessages::RuntimeApi(RuntimeApiMessage::Request(
					h,
					RuntimeApiRequest::SessionIndexForChild(c_tx),
				)) => {
					assert_eq!(h, header.parent_hash);
					let _ = c_tx.send(Ok(session));
				}
			);
		});

		futures::executor::block_on(futures::future::join(test_fut, aux_fut));
	}

	#[test]
	fn imported_block_info_extracts_force_approve() {
		let pool = TaskExecutor::new();
		let (mut ctx, mut handle) = make_subsystem_context::<(), _>(pool.clone());

		let session = 5;
		let session_info = dummy_session_info(session);

		let slot = Slot::from(10);

		let header = Header {
			digest: {
				let mut d = Digest::default();
				let (vrf_output, vrf_proof) = garbage_vrf();
				d.push(DigestItem::babe_pre_digest(PreDigest::SecondaryVRF(
					SecondaryVRFPreDigest {
						authority_index: 0,
						slot,
						vrf_output,
						vrf_proof,
					}
				)));

				d.push(ConsensusLog::ForceApprove(3).into());

				d
			},
			extrinsics_root: Default::default(),
			number: 5,
			state_root: Default::default(),
			parent_hash: Default::default(),
		};

		let hash = header.hash();
		let make_candidate = |para_id| {
			let mut r = CandidateReceipt::default();
			r.descriptor.para_id = para_id;
			r.descriptor.relay_parent = hash;
			r
		};
		let candidates = vec![
			(make_candidate(1.into()), CoreIndex(0), GroupIndex(2)),
			(make_candidate(2.into()), CoreIndex(1), GroupIndex(3)),
		];


		let inclusion_events = candidates.iter().cloned()
			.map(|(r, c, g)| CandidateEvent::CandidateIncluded(r, Vec::new().into(), c, g))
			.collect::<Vec<_>>();

		let test_fut = {
			let included_candidates = candidates.iter()
				.map(|(r, c, g)| (r.hash(), r.clone(), *c, *g))
				.collect::<Vec<_>>();

			let session_window = RollingSessionWindow::with_session_info(
				APPROVAL_SESSIONS,
				session,
				vec![session_info],
			);

			let header = header.clone();
			Box::pin(async move {
				let env = ImportedBlockInfoEnv {
					session_window: &session_window,
					assignment_criteria: &MockAssignmentCriteria,
					keystore: &LocalKeystore::in_memory(),
				};

				let info = imported_block_info(
					&mut ctx,
					env,
					hash,
					&header,
				).await.unwrap().unwrap();

				assert_eq!(info.included_candidates, included_candidates);
				assert_eq!(info.session_index, session);
				assert!(info.assignments.is_empty());
				assert_eq!(info.n_validators, 0);
				assert_eq!(info.slot, slot);
				assert_eq!(info.force_approve, Some(3));
			})
		};

		let aux_fut = Box::pin(async move {
			assert_matches!(
				handle.recv().await,
				AllMessages::RuntimeApi(RuntimeApiMessage::Request(
					h,
					RuntimeApiRequest::CandidateEvents(c_tx),
				)) => {
					assert_eq!(h, hash);
					let _ = c_tx.send(Ok(inclusion_events));
				}
			);

			assert_matches!(
				handle.recv().await,
				AllMessages::RuntimeApi(RuntimeApiMessage::Request(
					h,
					RuntimeApiRequest::SessionIndexForChild(c_tx),
				)) => {
					assert_eq!(h, header.parent_hash);
					let _ = c_tx.send(Ok(session));
				}
			);

			assert_matches!(
				handle.recv().await,
				AllMessages::RuntimeApi(RuntimeApiMessage::Request(
					h,
					RuntimeApiRequest::CurrentBabeEpoch(c_tx),
				)) => {
					assert_eq!(h, hash);
					let _ = c_tx.send(Ok(BabeEpoch {
						epoch_index: session as _,
						start_slot: Slot::from(0),
						duration: 200,
						authorities: vec![(Sr25519Keyring::Alice.public().into(), 1)],
						randomness: [0u8; 32],
						config: BabeEpochConfiguration {
							c: (1, 4),
							allowed_slots: AllowedSlots::PrimarySlots,
						},
					}));
				}
			);
		});

		futures::executor::block_on(futures::future::join(test_fut, aux_fut));
	}

	#[test]
	fn insta_approval_works() {
		let db_writer: Arc<dyn KeyValueDB> = Arc::new(kvdb_memorydb::create(NUM_COLUMNS));
		let mut db = DbBackend::new(db_writer.clone(), TEST_CONFIG);
		let mut overlay_db = OverlayedBackend::new(&db);

		let pool = TaskExecutor::new();
		let (mut ctx, mut handle) = make_subsystem_context::<(), _>(pool.clone());

		let session = 5;
		let irrelevant = 666;
		let session_info = SessionInfo {
			validators: vec![Sr25519Keyring::Alice.public().into(); 6],
			discovery_keys: Vec::new(),
			assignment_keys: Vec::new(),
			validator_groups: vec![vec![ValidatorIndex(0); 5], vec![ValidatorIndex(0); 2]],
			n_cores: 6,
			needed_approvals: 2,
			zeroth_delay_tranche_width: irrelevant,
			relay_vrf_modulo_samples: irrelevant,
			n_delay_tranches: irrelevant,
			no_show_slots: irrelevant,
		};

		let slot = Slot::from(10);

		let parent_hash = Hash::repeat_byte(0x01);

		let header = Header {
			digest: {
				let mut d = Digest::default();
				let (vrf_output, vrf_proof) = garbage_vrf();
				d.push(DigestItem::babe_pre_digest(PreDigest::SecondaryVRF(
					SecondaryVRFPreDigest {
						authority_index: 0,
						slot,
						vrf_output,
						vrf_proof,
					}
				)));

				d
			},
			extrinsics_root: Default::default(),
			number: 5,
			state_root: Default::default(),
			parent_hash,
		};

		let hash = header.hash();
		let make_candidate = |para_id| {
			let mut r = CandidateReceipt::default();
			r.descriptor.para_id = para_id;
			r.descriptor.relay_parent = hash;
			r
		};
		let candidates = vec![
			(make_candidate(1.into()), CoreIndex(0), GroupIndex(0)),
			(make_candidate(2.into()), CoreIndex(1), GroupIndex(1)),
		];
		let inclusion_events = candidates.iter().cloned()
			.map(|(r, c, g)| CandidateEvent::CandidateIncluded(r, Vec::new().into(), c, g))
			.collect::<Vec<_>>();

		let mut state = single_session_state(session, session_info);
		overlay_db.write_block_entry(
			crate::approval_db::v1::BlockEntry {
				block_hash: parent_hash.clone(),
				parent_hash: Default::default(),
				block_number: 4,
				session,
				slot,
				relay_vrf_story: Default::default(),
				candidates: Vec::new(),
				approved_bitfield: Default::default(),
				children: Vec::new(),
			}.into()
		);

		let write_ops = overlay_db.into_write_ops();
		db.write(write_ops).unwrap();

		let test_fut = {
			Box::pin(async move {
				let mut overlay_db = OverlayedBackend::new(&db);
				let result = handle_new_head(
					&mut ctx,
					&mut state,
					&mut overlay_db,
					hash,
					&Some(1),
				).await.unwrap();

				let write_ops = overlay_db.into_write_ops();
				db.write(write_ops).unwrap();

				assert_eq!(result.len(), 1);
				let candidates = &result[0].imported_candidates;
				assert_eq!(candidates.len(), 2);
				assert_eq!(candidates[0].1.approvals().len(), 6);
				assert_eq!(candidates[1].1.approvals().len(), 6);
				// the first candidate should be insta-approved
				// the second should not
				let entry: BlockEntry = crate::ops::load_block_entry(
					db_writer.as_ref(),
					&TEST_CONFIG,
					&hash,
				)
					.unwrap()
					.unwrap()
					.into();
				assert!(entry.is_candidate_approved(&candidates[0].0));
				assert!(!entry.is_candidate_approved(&candidates[1].0));
			})
		};

		let aux_fut = Box::pin(async move {
			assert_matches!(
				handle.recv().await,
				AllMessages::ChainApi(ChainApiMessage::BlockHeader(
					h,
					tx,
				)) => {
					assert_eq!(h, hash);
					let _ = tx.send(Ok(Some(header.clone())));
				}
			);

			assert_matches!(
				handle.recv().await,
				AllMessages::RuntimeApi(RuntimeApiMessage::Request(
					h,
					RuntimeApiRequest::SessionIndexForChild(c_tx),
				)) => {
					assert_eq!(h, parent_hash.clone());
					let _ = c_tx.send(Ok(session));
				}
			);

			// determine_new_blocks exits early as the parent_hash is in the DB

			assert_matches!(
				handle.recv().await,
				AllMessages::RuntimeApi(RuntimeApiMessage::Request(
					h,
					RuntimeApiRequest::CandidateEvents(c_tx),
				)) => {
					assert_eq!(h, hash.clone());
					let _ = c_tx.send(Ok(inclusion_events));
				}
			);

			assert_matches!(
				handle.recv().await,
				AllMessages::RuntimeApi(RuntimeApiMessage::Request(
					h,
					RuntimeApiRequest::SessionIndexForChild(c_tx),
				)) => {
					assert_eq!(h, parent_hash.clone());
					let _ = c_tx.send(Ok(session));
				}
			);

			assert_matches!(
				handle.recv().await,
				AllMessages::RuntimeApi(RuntimeApiMessage::Request(
					h,
					RuntimeApiRequest::CurrentBabeEpoch(c_tx),
				)) => {
					assert_eq!(h, hash);
					let _ = c_tx.send(Ok(BabeEpoch {
						epoch_index: session as _,
						start_slot: Slot::from(0),
						duration: 200,
						authorities: vec![(Sr25519Keyring::Alice.public().into(), 1)],
						randomness: [0u8; 32],
						config: BabeEpochConfiguration {
							c: (1, 4),
							allowed_slots: AllowedSlots::PrimarySlots,
						},
					}));
				}
			);

			assert_matches!(
				handle.recv().await,
				AllMessages::ApprovalDistribution(ApprovalDistributionMessage::NewBlocks(
					approval_meta
				)) => {
					assert_eq!(approval_meta.len(), 1);
				}
			);
		});

		futures::executor::block_on(futures::future::join(test_fut, aux_fut));
	}
}<|MERGE_RESOLUTION|>--- conflicted
+++ resolved
@@ -57,7 +57,7 @@
 use std::collections::HashMap;
 use std::convert::TryFrom;
 
-use crate::approval_db;
+use super::approval_db::v1;
 use crate::backend::{Backend, OverlayedBackend};
 use crate::persisted_entries::CandidateEntry;
 use crate::criteria::{AssignmentCriteria, OurAssignment};
@@ -472,7 +472,7 @@
 			ctx.send_message(ChainSelectionMessage::Approved(block_hash).into()).await;
 		}
 
-		let block_entry = approval_db::v1::BlockEntry {
+		let block_entry = v1::BlockEntry {
 			block_hash,
 			parent_hash: block_header.parent_hash,
 			block_number: block_header.number,
@@ -493,16 +493,7 @@
 				"Enacting force-approve",
 			);
 
-<<<<<<< HEAD
-			crate::ops::force_approve(db, block_hash, up_to)
-=======
-			let approved_hashes = approval_db::v1::force_approve(
-				db_writer,
-				db_config,
-				block_hash,
-				up_to,
-			)
->>>>>>> 32397750
+			let approved_hashes = crate::ops::force_approve(db, block_hash, up_to)
 				.map_err(|e| SubsystemError::with_origin("approval-voting", e))?;
 
 			// Notify chain-selection of all approved hashes.
@@ -524,11 +515,11 @@
 			n_validators,
 			|candidate_hash| {
 				included_candidates.iter().find(|(hash, _, _, _)| candidate_hash == hash)
-					.map(|(_, receipt, core, backing_group)| super::ops::NewCandidateInfo {
-						candidate: receipt.clone(),
-						backing_group: *backing_group,
-						our_assignment: assignments.get(core).map(|a| a.clone().into()),
-					})
+					.map(|(_, receipt, core, backing_group)| super::ops::NewCandidateInfo::new(
+						receipt.clone(),
+						*backing_group,
+						assignments.get(core).map(|a| a.clone().into()),
+					))
 			}
 		).map_err(|e| SubsystemError::with_origin("approval-voting", e))?;
 		approval_meta.push(BlockApprovalMeta {
@@ -568,7 +559,7 @@
 #[cfg(test)]
 mod tests {
 	use super::*;
-	use crate::backend::DbBackend;
+	use crate::approval_db::v1::DbBackend;
 	use polkadot_node_subsystem_test_helpers::make_subsystem_context;
 	use polkadot_node_primitives::approval::{VRFOutput, VRFProof};
 	use polkadot_primitives::v1::{SessionInfo, ValidatorIndex};
@@ -1199,7 +1190,7 @@
 
 		let mut state = single_session_state(session, session_info);
 		overlay_db.write_block_entry(
-			crate::approval_db::v1::BlockEntry {
+			v1::BlockEntry {
 				block_hash: parent_hash.clone(),
 				parent_hash: Default::default(),
 				block_number: 4,
@@ -1236,7 +1227,7 @@
 				assert_eq!(candidates[1].1.approvals().len(), 6);
 				// the first candidate should be insta-approved
 				// the second should not
-				let entry: BlockEntry = crate::ops::load_block_entry(
+				let entry: BlockEntry = v1::load_block_entry(
 					db_writer.as_ref(),
 					&TEST_CONFIG,
 					&hash,
