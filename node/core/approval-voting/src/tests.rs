--- conflicted
+++ resolved
@@ -971,27 +971,21 @@
 			db.load_candidate_entry(&candidate_hash).unwrap().unwrap(),
 			ApprovalSource::Remote(validator_index_b),
 		);
-		assert_eq!(actions.len(), 0);
-
-		let mut write_ops = overlay_db.into_write_ops().collect::<Vec<BackendWriteOp>>();
-		assert_eq!(write_ops.len(), 2);
+		assert_eq!(actions.len(), 1);
 
 		assert_matches!(
-<<<<<<< HEAD
-			write_ops.get(0).unwrap(),
-			BackendWriteOp::WriteBlockEntry(b_entry) => {
-=======
 			actions.get(0).unwrap(),
 			Action::NoteApprovedInChainSelection(h) => {
 				assert_eq!(h, &block_hash);
 			}
 		);
 
+		let mut write_ops = overlay_db.into_write_ops().collect::<Vec<BackendWriteOp>>();
+		assert_eq!(write_ops.len(), 2);
 
 		assert_matches!(
-			actions.get(1).unwrap(),
-			Action::WriteBlockEntry(b_entry) => {
->>>>>>> 32397750
+			write_ops.get(0).unwrap(),
+			BackendWriteOp::WriteBlockEntry(b_entry) => {
 				assert_eq!(b_entry.block_hash(), block_hash);
 				assert!(b_entry.is_fully_approved());
 				assert!(b_entry.is_candidate_approved(&candidate_hash));
@@ -999,15 +993,9 @@
 		);
 
 		assert_matches!(
-<<<<<<< HEAD
 			write_ops.get_mut(1).unwrap(),
 			BackendWriteOp::WriteCandidateEntry(ref mut c_entry) => {
 				assert_eq!(&c_entry.candidate.hash(), &candidate_hash);
-=======
-			actions.get_mut(2).unwrap(),
-			Action::WriteCandidateEntry(c_hash, ref mut c_entry) => {
-				assert_eq!(c_hash, &candidate_hash);
->>>>>>> 32397750
 				assert!(c_entry.approval_entry(&block_hash).unwrap().is_approved());
 				assert!(c_entry.mark_approval(validator_index_b));
 			}
@@ -1545,17 +1533,8 @@
 		ApprovalSource::Remote(validator_index_b),
 	);
 
-<<<<<<< HEAD
-	assert_eq!(actions.len(), 0);
-
-	let write_ops = overlay_db.into_write_ops().collect::<Vec<BackendWriteOp>>();
-	assert_eq!(write_ops.len(), 2);
-
-	assert_matches!(
-		write_ops.get(0).unwrap(),
-		BackendWriteOp::WriteBlockEntry(b_entry) => {
-=======
-	assert_eq!(actions.len(), 3);
+	assert_eq!(actions.len(), 1);
+
 	assert_matches!(
 		actions.get(0).unwrap(),
 		Action::NoteApprovedInChainSelection(h) => {
@@ -1563,10 +1542,12 @@
 		}
 	);
 
+	let write_ops = overlay_db.into_write_ops().collect::<Vec<BackendWriteOp>>();
+	assert_eq!(write_ops.len(), 2);
+
 	assert_matches!(
-		actions.get(1).unwrap(),
-		Action::WriteBlockEntry(b_entry) => {
->>>>>>> 32397750
+		write_ops.get(0).unwrap(),
+		BackendWriteOp::WriteBlockEntry(b_entry) => {
 			assert_eq!(b_entry.block_hash(), block_hash);
 			assert!(b_entry.is_fully_approved());
 			assert!(b_entry.is_candidate_approved(&candidate_hash));
@@ -1575,15 +1556,9 @@
 	);
 
 	assert_matches!(
-<<<<<<< HEAD
 		write_ops.get(1).unwrap(),
 		BackendWriteOp::WriteCandidateEntry(c_entry) => {
 			assert_eq!(&c_entry.candidate.hash(), &candidate_hash_2);
-=======
-		actions.get(2).unwrap(),
-		Action::WriteCandidateEntry(c_h, c_entry) => {
-			assert_eq!(c_h, &candidate_hash_2);
->>>>>>> 32397750
 			assert!(c_entry.approval_entry(&block_hash).unwrap().is_approved());
 		}
 	);
