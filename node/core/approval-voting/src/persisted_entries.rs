// Copyright 2020 Parity Technologies (UK) Ltd.
// This file is part of Polkadot.

// Polkadot is free software: you can redistribute it and/or modify
// it under the terms of the GNU General Public License as published by
// the Free Software Foundation, either version 3 of the License, or
// (at your option) any later version.

// Polkadot is distributed in the hope that it will be useful,
// but WITHOUT ANY WARRANTY; without even the implied warranty of
// MERCHANTABILITY or FITNESS FOR A PARTICULAR PURPOSE.  See the
// GNU General Public License for more details.

// You should have received a copy of the GNU General Public License
// along with Polkadot.  If not, see <http://www.gnu.org/licenses/>.

//! Entries pertaining to approval which need to be persisted.
//!
//! The actual persisting of data is handled by the `approval_db` module.
//! Within that context, things are plain-old-data. Within this module,
//! data and logic are intertwined.

use polkadot_node_primitives::approval::{AssignmentCert, DelayTranche, RelayVRFStory};
use polkadot_primitives::v1::{
	BlockNumber, CandidateHash, CandidateReceipt, CoreIndex, GroupIndex, Hash, SessionIndex,
	ValidatorIndex, ValidatorSignature,
};
use sp_consensus_slots::Slot;

use bitvec::{order::Lsb0 as BitOrderLsb0, slice::BitSlice, vec::BitVec};
use std::collections::BTreeMap;

use super::{criteria::OurAssignment, time::Tick};

/// Metadata regarding a specific tranche of assignments for a specific candidate.
#[derive(Debug, Clone, PartialEq)]
pub struct TrancheEntry {
	tranche: DelayTranche,
	// Assigned validators, and the instant we received their assignment, rounded
	// to the nearest tick.
	assignments: Vec<(ValidatorIndex, Tick)>,
}

impl TrancheEntry {
	/// Get the tranche of this entry.
	pub fn tranche(&self) -> DelayTranche {
		self.tranche
	}

	/// Get the assignments for this entry.
	pub fn assignments(&self) -> &[(ValidatorIndex, Tick)] {
		&self.assignments
	}
}

impl From<crate::approval_db::v1::TrancheEntry> for TrancheEntry {
	fn from(entry: crate::approval_db::v1::TrancheEntry) -> Self {
		TrancheEntry {
			tranche: entry.tranche,
			assignments: entry.assignments.into_iter().map(|(v, t)| (v, t.into())).collect(),
		}
	}
}

impl From<TrancheEntry> for crate::approval_db::v1::TrancheEntry {
	fn from(entry: TrancheEntry) -> Self {
		Self {
			tranche: entry.tranche,
			assignments: entry.assignments.into_iter().map(|(v, t)| (v, t.into())).collect(),
		}
	}
}

/// Metadata regarding approval of a particular candidate within the context of some
/// particular block.
#[derive(Debug, Clone, PartialEq)]
pub struct ApprovalEntry {
	tranches: Vec<TrancheEntry>,
	backing_group: GroupIndex,
	our_assignment: Option<OurAssignment>,
	our_approval_sig: Option<ValidatorSignature>,
	// `n_validators` bits.
	assignments: BitVec<BitOrderLsb0, u8>,
	approved: bool,
}

impl ApprovalEntry {
	/// Convenience constructor
	pub fn new(
		tranches: Vec<TrancheEntry>,
		backing_group: GroupIndex,
		our_assignment: Option<OurAssignment>,
		our_approval_sig: Option<ValidatorSignature>,
		// `n_validators` bits.
		assignments: BitVec<BitOrderLsb0, u8>,
		approved: bool,
	) -> Self {
		Self { tranches, backing_group, our_assignment, our_approval_sig, assignments, approved }
	}

	// Access our assignment for this approval entry.
	pub fn our_assignment(&self) -> Option<&OurAssignment> {
		self.our_assignment.as_ref()
	}

	// Note that our assignment is triggered. No-op if already triggered.
	pub fn trigger_our_assignment(
		&mut self,
		tick_now: Tick,
	) -> Option<(AssignmentCert, ValidatorIndex, DelayTranche)> {
		let our = self.our_assignment.as_mut().and_then(|a| {
			if a.triggered() {
				return None
			}
			a.mark_triggered();

			Some(a.clone())
		});

		our.map(|a| {
			self.import_assignment(a.tranche(), a.validator_index(), tick_now);

			(a.cert().clone(), a.validator_index(), a.tranche())
		})
	}

	/// Import our local approval vote signature for this candidate.
	pub fn import_approval_sig(&mut self, approval_sig: ValidatorSignature) {
		self.our_approval_sig = Some(approval_sig);
	}

	/// Whether a validator is already assigned.
	pub fn is_assigned(&self, validator_index: ValidatorIndex) -> bool {
		self.assignments.get(validator_index.0 as usize).map(|b| *b).unwrap_or(false)
	}

	/// Import an assignment. No-op if already assigned on the same tranche.
	pub fn import_assignment(
		&mut self,
		tranche: DelayTranche,
		validator_index: ValidatorIndex,
		tick_now: Tick,
	) {
		// linear search probably faster than binary. not many tranches typically.
		let idx = match self.tranches.iter().position(|t| t.tranche >= tranche) {
			Some(pos) => {
				if self.tranches[pos].tranche > tranche {
					self.tranches.insert(pos, TrancheEntry { tranche, assignments: Vec::new() });
				}

				pos
			},
			None => {
				self.tranches.push(TrancheEntry { tranche, assignments: Vec::new() });

				self.tranches.len() - 1
			},
		};

		self.tranches[idx].assignments.push((validator_index, tick_now));
		self.assignments.set(validator_index.0 as _, true);
	}

	// Produce a bitvec indicating the assignments of all validators up to and
	// including `tranche`.
	pub fn assignments_up_to(&self, tranche: DelayTranche) -> BitVec<BitOrderLsb0, u8> {
		self.tranches.iter().take_while(|e| e.tranche <= tranche).fold(
			bitvec::bitvec![BitOrderLsb0, u8; 0; self.assignments.len()],
			|mut a, e| {
				for &(v, _) in &e.assignments {
					a.set(v.0 as _, true);
				}

				a
			},
		)
	}

	/// Whether the approval entry is approved
	pub fn is_approved(&self) -> bool {
		self.approved
	}

	/// Mark the approval entry as approved.
	pub fn mark_approved(&mut self) {
		self.approved = true;
	}

	/// Access the tranches.
	pub fn tranches(&self) -> &[TrancheEntry] {
		&self.tranches
	}

	/// Get the number of validators in this approval entry.
	pub fn n_validators(&self) -> usize {
		self.assignments.len()
	}

	/// Get the number of assignments by validators, including the local validator.
	pub fn n_assignments(&self) -> usize {
		self.assignments.count_ones()
	}

	/// Get the backing group index of the approval entry.
	pub fn backing_group(&self) -> GroupIndex {
		self.backing_group
	}

	/// Get the assignment cert & approval signature.
	///
	/// The approval signature will only be `Some` if the assignment is too.
	pub fn local_statements(&self) -> (Option<OurAssignment>, Option<ValidatorSignature>) {
		let approval_sig = self.our_approval_sig.clone();
		if let Some(our_assignment) = self.our_assignment.as_ref().filter(|a| a.triggered()) {
			(Some(our_assignment.clone()), approval_sig)
		} else {
			(None, None)
		}
	}
}

impl From<crate::approval_db::v1::ApprovalEntry> for ApprovalEntry {
	fn from(entry: crate::approval_db::v1::ApprovalEntry) -> Self {
		ApprovalEntry {
			tranches: entry.tranches.into_iter().map(Into::into).collect(),
			backing_group: entry.backing_group,
			our_assignment: entry.our_assignment.map(Into::into),
			our_approval_sig: entry.our_approval_sig.map(Into::into),
			assignments: entry.assignments,
			approved: entry.approved,
		}
	}
}

impl From<ApprovalEntry> for crate::approval_db::v1::ApprovalEntry {
	fn from(entry: ApprovalEntry) -> Self {
		Self {
			tranches: entry.tranches.into_iter().map(Into::into).collect(),
			backing_group: entry.backing_group,
			our_assignment: entry.our_assignment.map(Into::into),
			our_approval_sig: entry.our_approval_sig.map(Into::into),
			assignments: entry.assignments,
			approved: entry.approved,
		}
	}
}

/// Metadata regarding approval of a particular candidate.
#[derive(Debug, Clone, PartialEq)]
pub struct CandidateEntry {
	pub candidate: CandidateReceipt,
	pub session: SessionIndex,
	// Assignments are based on blocks, so we need to track assignments separately
	// based on the block we are looking at.
	pub block_assignments: BTreeMap<Hash, ApprovalEntry>,
	pub approvals: BitVec<BitOrderLsb0, u8>,
}

impl CandidateEntry {
	/// Access the bit-vec of approvals.
	pub fn approvals(&self) -> &BitSlice<BitOrderLsb0, u8> {
		&self.approvals
	}

	/// Note that a given validator has approved. Return the previous approval state.
	pub fn mark_approval(&mut self, validator: ValidatorIndex) -> bool {
		let prev = self.has_approved(validator);
		self.approvals.set(validator.0 as usize, true);
		prev
	}

	/// Query whether a given validator has approved the candidate.
	pub fn has_approved(&self, validator: ValidatorIndex) -> bool {
		self.approvals.get(validator.0 as usize).map(|b| *b).unwrap_or(false)
	}

	/// Get the candidate receipt.
	pub fn candidate_receipt(&self) -> &CandidateReceipt {
		&self.candidate
	}

	/// Get the approval entry, mutably, for this candidate under a specific block.
	pub fn approval_entry_mut(&mut self, block_hash: &Hash) -> Option<&mut ApprovalEntry> {
		self.block_assignments.get_mut(block_hash)
	}

	/// Get the approval entry for this candidate under a specific block.
	pub fn approval_entry(&self, block_hash: &Hash) -> Option<&ApprovalEntry> {
		self.block_assignments.get(block_hash)
	}
<<<<<<< HEAD
=======

	#[cfg(test)]
	pub fn add_approval_entry(&mut self, block_hash: Hash, approval_entry: ApprovalEntry) {
		self.block_assignments.insert(block_hash, approval_entry);
	}
>>>>>>> 123b725a
}

impl From<crate::approval_db::v1::CandidateEntry> for CandidateEntry {
	fn from(entry: crate::approval_db::v1::CandidateEntry) -> Self {
		CandidateEntry {
			candidate: entry.candidate,
			session: entry.session,
			block_assignments: entry
				.block_assignments
				.into_iter()
				.map(|(h, ae)| (h, ae.into()))
				.collect(),
			approvals: entry.approvals,
		}
	}
}

impl From<CandidateEntry> for crate::approval_db::v1::CandidateEntry {
	fn from(entry: CandidateEntry) -> Self {
		Self {
			candidate: entry.candidate,
			session: entry.session,
			block_assignments: entry
				.block_assignments
				.into_iter()
				.map(|(h, ae)| (h, ae.into()))
				.collect(),
			approvals: entry.approvals,
		}
	}
}

/// Metadata regarding approval of a particular block, by way of approval of the
/// candidates contained within it.
#[derive(Debug, Clone, PartialEq)]
pub struct BlockEntry {
	block_hash: Hash,
	parent_hash: Hash,
	block_number: BlockNumber,
	session: SessionIndex,
	slot: Slot,
	relay_vrf_story: RelayVRFStory,
	// The candidates included as-of this block and the index of the core they are
	// leaving. Sorted ascending by core index.
	candidates: Vec<(CoreIndex, CandidateHash)>,
	// A bitfield where the i'th bit corresponds to the i'th candidate in `candidates`.
	// The i'th bit is `true` iff the candidate has been approved in the context of this
	// block. The block can be considered approved if the bitfield has all bits set to `true`.
	pub approved_bitfield: BitVec<BitOrderLsb0, u8>,
	pub children: Vec<Hash>,
}

impl BlockEntry {
	/// Mark a candidate as fully approved in the bitfield.
	pub fn mark_approved_by_hash(&mut self, candidate_hash: &CandidateHash) {
		if let Some(p) = self.candidates.iter().position(|(_, h)| h == candidate_hash) {
			self.approved_bitfield.set(p, true);
		}
	}

	/// Whether a candidate is approved in the bitfield.
	pub fn is_candidate_approved(&self, candidate_hash: &CandidateHash) -> bool {
		self.candidates
			.iter()
			.position(|(_, h)| h == candidate_hash)
			.and_then(|p| self.approved_bitfield.get(p).map(|b| *b))
			.unwrap_or(false)
	}

	/// Whether the block entry is fully approved.
	pub fn is_fully_approved(&self) -> bool {
		self.approved_bitfield.all()
	}

	/// Iterate over all unapproved candidates.
	pub fn unapproved_candidates(&self) -> impl Iterator<Item = CandidateHash> + '_ {
		self.approved_bitfield.iter().enumerate().filter_map(move |(i, a)| {
			if !*a {
				Some(self.candidates[i].1)
			} else {
				None
			}
		})
	}

<<<<<<< HEAD
=======
	/// For tests: Add a candidate to the block entry. Returns the
	/// index where the candidate was added.
	///
	/// Panics if the core is already used.
	#[cfg(test)]
	pub fn add_candidate(&mut self, core: CoreIndex, candidate_hash: CandidateHash) -> usize {
		let pos = self.candidates.binary_search_by_key(&core, |(c, _)| *c).unwrap_err();

		self.candidates.insert(pos, (core, candidate_hash));

		// bug in bitvec?
		if pos < self.approved_bitfield.len() {
			self.approved_bitfield.insert(pos, false);
		} else {
			self.approved_bitfield.push(false);
		}

		pos
	}

>>>>>>> 123b725a
	/// Get the slot of the block.
	pub fn slot(&self) -> Slot {
		self.slot
	}

	/// Get the relay-vrf-story of the block.
	pub fn relay_vrf_story(&self) -> RelayVRFStory {
		self.relay_vrf_story.clone()
	}

	/// Get the session index of the block.
	pub fn session(&self) -> SessionIndex {
		self.session
	}

	/// Get the i'th candidate.
	pub fn candidate(&self, i: usize) -> Option<&(CoreIndex, CandidateHash)> {
		self.candidates.get(i)
	}

	/// Access the underlying candidates as a slice.
	pub fn candidates(&self) -> &[(CoreIndex, CandidateHash)] {
		&self.candidates
	}

	/// Access the block number of the block entry.
	pub fn block_number(&self) -> BlockNumber {
		self.block_number
	}

	/// Access the block hash of the block entry.
	pub fn block_hash(&self) -> Hash {
		self.block_hash
	}

	/// Access the parent hash of the block entry.
	pub fn parent_hash(&self) -> Hash {
		self.parent_hash
	}
}

impl From<crate::approval_db::v1::BlockEntry> for BlockEntry {
	fn from(entry: crate::approval_db::v1::BlockEntry) -> Self {
		BlockEntry {
			block_hash: entry.block_hash,
			parent_hash: entry.parent_hash,
			block_number: entry.block_number,
			session: entry.session,
			slot: entry.slot,
			relay_vrf_story: RelayVRFStory(entry.relay_vrf_story),
			candidates: entry.candidates,
			approved_bitfield: entry.approved_bitfield,
			children: entry.children,
		}
	}
}

impl From<BlockEntry> for crate::approval_db::v1::BlockEntry {
	fn from(entry: BlockEntry) -> Self {
		Self {
			block_hash: entry.block_hash,
			parent_hash: entry.parent_hash,
			block_number: entry.block_number,
			session: entry.session,
			slot: entry.slot,
			relay_vrf_story: entry.relay_vrf_story.0,
			candidates: entry.candidates,
			approved_bitfield: entry.approved_bitfield,
			children: entry.children,
		}
	}
}<|MERGE_RESOLUTION|>--- conflicted
+++ resolved
@@ -288,14 +288,6 @@
 	pub fn approval_entry(&self, block_hash: &Hash) -> Option<&ApprovalEntry> {
 		self.block_assignments.get(block_hash)
 	}
-<<<<<<< HEAD
-=======
-
-	#[cfg(test)]
-	pub fn add_approval_entry(&mut self, block_hash: Hash, approval_entry: ApprovalEntry) {
-		self.block_assignments.insert(block_hash, approval_entry);
-	}
->>>>>>> 123b725a
 }
 
 impl From<crate::approval_db::v1::CandidateEntry> for CandidateEntry {
@@ -381,29 +373,6 @@
 		})
 	}
 
-<<<<<<< HEAD
-=======
-	/// For tests: Add a candidate to the block entry. Returns the
-	/// index where the candidate was added.
-	///
-	/// Panics if the core is already used.
-	#[cfg(test)]
-	pub fn add_candidate(&mut self, core: CoreIndex, candidate_hash: CandidateHash) -> usize {
-		let pos = self.candidates.binary_search_by_key(&core, |(c, _)| *c).unwrap_err();
-
-		self.candidates.insert(pos, (core, candidate_hash));
-
-		// bug in bitvec?
-		if pos < self.approved_bitfield.len() {
-			self.approved_bitfield.insert(pos, false);
-		} else {
-			self.approved_bitfield.push(false);
-		}
-
-		pos
-	}
-
->>>>>>> 123b725a
 	/// Get the slot of the block.
 	pub fn slot(&self) -> Slot {
 		self.slot
