[package]
name = "polkadot-test-service"
version = "0.8.30"
authors = ["Parity Technologies <admin@parity.io>"]
edition = "2018"

[dependencies]
futures = "0.3.12"
futures01 = { package = "futures", version = "0.1.29" }
hex = "0.4.2"
tracing = "0.1.25"
rand = "0.8.3"
tempfile = "3.2.0"

# Polkadot dependencies
polkadot-overseer = { path = "../../overseer" }
polkadot-primitives = { path = "../../../primitives" }
polkadot-parachain = { path = "../../../parachain" }
polkadot-rpc = { path = "../../../rpc" }
polkadot-runtime-common = { path = "../../../runtime/common" }
polkadot-service = { path = "../../service" }
polkadot-node-subsystem = { path = "../../subsystem" }
polkadot-node-primitives = { path = "../../primitives" }
polkadot-test-runtime = { path = "../../../runtime/test-runtime" }
polkadot-runtime-parachains = { path = "../../../runtime/parachains" }

# Substrate dependencies
<<<<<<< HEAD
sp-authority-discovery = { git = "https://github.com/paritytech/substrate", branch = "polkadot-v0.8.29" }
sc-authority-discovery = { git = "https://github.com/paritytech/substrate", branch = "polkadot-v0.8.29" }
babe = { package = "sc-consensus-babe", git = "https://github.com/paritytech/substrate", branch = "polkadot-v0.8.29" }
babe-primitives = { package = "sp-consensus-babe", git = "https://github.com/paritytech/substrate", branch = "polkadot-v0.8.29" }
consensus_common = { package = "sp-consensus", git = "https://github.com/paritytech/substrate", branch = "polkadot-v0.8.29" }
frame-benchmarking = { git = "https://github.com/paritytech/substrate", branch = "polkadot-v0.8.29" }
frame-system = { git = "https://github.com/paritytech/substrate", branch = "polkadot-v0.8.29" }
grandpa = { package = "sc-finality-grandpa", git = "https://github.com/paritytech/substrate", branch = "polkadot-v0.8.29" }
grandpa_primitives = { package = "sp-finality-grandpa", git = "https://github.com/paritytech/substrate", branch = "polkadot-v0.8.29" }
inherents = { package = "sp-inherents", git = "https://github.com/paritytech/substrate", branch = "polkadot-v0.8.29" }
pallet-staking = { git = "https://github.com/paritytech/substrate", branch = "polkadot-v0.8.29" }
pallet-balances = { git = "https://github.com/paritytech/substrate", branch = "polkadot-v0.8.29" }
pallet-transaction-payment = { git = "https://github.com/paritytech/substrate", branch = "polkadot-v0.8.29" }
sc-chain-spec = { git = "https://github.com/paritytech/substrate", branch = "polkadot-v0.8.29" }
sc-cli = { git = "https://github.com/paritytech/substrate", branch = "polkadot-v0.8.29" }
sc-client-api = { git = "https://github.com/paritytech/substrate", branch = "polkadot-v0.8.29" }
sc-consensus = { git = "https://github.com/paritytech/substrate", branch = "polkadot-v0.8.29" }
sc-executor = { git = "https://github.com/paritytech/substrate", branch = "polkadot-v0.8.29" }
sc-network = { git = "https://github.com/paritytech/substrate", branch = "polkadot-v0.8.29" }
sc-tracing = { git = "https://github.com/paritytech/substrate", branch = "polkadot-v0.8.29" }
sc-transaction-pool = { git = "https://github.com/paritytech/substrate", branch = "polkadot-v0.8.29" }
service = { package = "sc-service", git = "https://github.com/paritytech/substrate", branch = "polkadot-v0.8.29", default-features = false }
sp-arithmetic = { git = "https://github.com/paritytech/substrate", branch = "polkadot-v0.8.29" }
sp-blockchain = { git = "https://github.com/paritytech/substrate", branch = "polkadot-v0.8.29" }
sp-core = { git = "https://github.com/paritytech/substrate", branch = "polkadot-v0.8.29" }
sp-keyring = { git = "https://github.com/paritytech/substrate", branch = "polkadot-v0.8.29" }
sp-runtime = { git = "https://github.com/paritytech/substrate", branch = "polkadot-v0.8.29" }
sp-state-machine = { git = "https://github.com/paritytech/substrate", branch = "polkadot-v0.8.29" }
substrate-test-client = { git = "https://github.com/paritytech/substrate", branch = "polkadot-v0.8.29" }

[dev-dependencies]
pallet-balances = { git = "https://github.com/paritytech/substrate", branch = "polkadot-v0.8.29", default-features = false }
serde_json = "1.0.61"
substrate-test-utils = { git = "https://github.com/paritytech/substrate", branch = "polkadot-v0.8.29" }
=======
sp-authority-discovery = { git = "https://github.com/paritytech/substrate", branch = "polkadot-v0.8.30" }
sc-authority-discovery = { git = "https://github.com/paritytech/substrate", branch = "polkadot-v0.8.30" }
babe = { package = "sc-consensus-babe", git = "https://github.com/paritytech/substrate", branch = "polkadot-v0.8.30" }
babe-primitives = { package = "sp-consensus-babe", git = "https://github.com/paritytech/substrate", branch = "polkadot-v0.8.30" }
consensus_common = { package = "sp-consensus", git = "https://github.com/paritytech/substrate", branch = "polkadot-v0.8.30" }
frame-benchmarking = { git = "https://github.com/paritytech/substrate", branch = "polkadot-v0.8.30" }
frame-system = { git = "https://github.com/paritytech/substrate", branch = "polkadot-v0.8.30" }
grandpa = { package = "sc-finality-grandpa", git = "https://github.com/paritytech/substrate", branch = "polkadot-v0.8.30" }
grandpa_primitives = { package = "sp-finality-grandpa", git = "https://github.com/paritytech/substrate", branch = "polkadot-v0.8.30" }
inherents = { package = "sp-inherents", git = "https://github.com/paritytech/substrate", branch = "polkadot-v0.8.30" }
pallet-staking = { git = "https://github.com/paritytech/substrate", branch = "polkadot-v0.8.30" }
pallet-balances = { git = "https://github.com/paritytech/substrate", branch = "polkadot-v0.8.30" }
pallet-transaction-payment = { git = "https://github.com/paritytech/substrate", branch = "polkadot-v0.8.30" }
sc-chain-spec = { git = "https://github.com/paritytech/substrate", branch = "polkadot-v0.8.30" }
sc-cli = { git = "https://github.com/paritytech/substrate", branch = "polkadot-v0.8.30" }
sc-client-api = { git = "https://github.com/paritytech/substrate", branch = "polkadot-v0.8.30" }
sc-consensus = { git = "https://github.com/paritytech/substrate", branch = "polkadot-v0.8.30" }
sc-executor = { git = "https://github.com/paritytech/substrate", branch = "polkadot-v0.8.30" }
sc-network = { git = "https://github.com/paritytech/substrate", branch = "polkadot-v0.8.30" }
sc-tracing = { git = "https://github.com/paritytech/substrate", branch = "polkadot-v0.8.30" }
sc-transaction-pool = { git = "https://github.com/paritytech/substrate", branch = "polkadot-v0.8.30" }
service = { package = "sc-service", git = "https://github.com/paritytech/substrate", branch = "polkadot-v0.8.30", default-features = false }
sp-arithmetic = { git = "https://github.com/paritytech/substrate", branch = "polkadot-v0.8.30" }
sp-blockchain = { git = "https://github.com/paritytech/substrate", branch = "polkadot-v0.8.30" }
sp-core = { git = "https://github.com/paritytech/substrate", branch = "polkadot-v0.8.30" }
sp-keyring = { git = "https://github.com/paritytech/substrate", branch = "polkadot-v0.8.30" }
sp-runtime = { git = "https://github.com/paritytech/substrate", branch = "polkadot-v0.8.30" }
sp-state-machine = { git = "https://github.com/paritytech/substrate", branch = "polkadot-v0.8.30" }
substrate-test-client = { git = "https://github.com/paritytech/substrate", branch = "polkadot-v0.8.30" }

[dev-dependencies]
pallet-balances = { git = "https://github.com/paritytech/substrate", branch = "polkadot-v0.8.30", default-features = false }
serde_json = "1.0.61"
substrate-test-utils = { git = "https://github.com/paritytech/substrate", branch = "polkadot-v0.8.30" }
>>>>>>> 6d781dda
tokio = { version = "0.2", features = ["macros"] }<|MERGE_RESOLUTION|>--- conflicted
+++ resolved
@@ -25,42 +25,6 @@
 polkadot-runtime-parachains = { path = "../../../runtime/parachains" }
 
 # Substrate dependencies
-<<<<<<< HEAD
-sp-authority-discovery = { git = "https://github.com/paritytech/substrate", branch = "polkadot-v0.8.29" }
-sc-authority-discovery = { git = "https://github.com/paritytech/substrate", branch = "polkadot-v0.8.29" }
-babe = { package = "sc-consensus-babe", git = "https://github.com/paritytech/substrate", branch = "polkadot-v0.8.29" }
-babe-primitives = { package = "sp-consensus-babe", git = "https://github.com/paritytech/substrate", branch = "polkadot-v0.8.29" }
-consensus_common = { package = "sp-consensus", git = "https://github.com/paritytech/substrate", branch = "polkadot-v0.8.29" }
-frame-benchmarking = { git = "https://github.com/paritytech/substrate", branch = "polkadot-v0.8.29" }
-frame-system = { git = "https://github.com/paritytech/substrate", branch = "polkadot-v0.8.29" }
-grandpa = { package = "sc-finality-grandpa", git = "https://github.com/paritytech/substrate", branch = "polkadot-v0.8.29" }
-grandpa_primitives = { package = "sp-finality-grandpa", git = "https://github.com/paritytech/substrate", branch = "polkadot-v0.8.29" }
-inherents = { package = "sp-inherents", git = "https://github.com/paritytech/substrate", branch = "polkadot-v0.8.29" }
-pallet-staking = { git = "https://github.com/paritytech/substrate", branch = "polkadot-v0.8.29" }
-pallet-balances = { git = "https://github.com/paritytech/substrate", branch = "polkadot-v0.8.29" }
-pallet-transaction-payment = { git = "https://github.com/paritytech/substrate", branch = "polkadot-v0.8.29" }
-sc-chain-spec = { git = "https://github.com/paritytech/substrate", branch = "polkadot-v0.8.29" }
-sc-cli = { git = "https://github.com/paritytech/substrate", branch = "polkadot-v0.8.29" }
-sc-client-api = { git = "https://github.com/paritytech/substrate", branch = "polkadot-v0.8.29" }
-sc-consensus = { git = "https://github.com/paritytech/substrate", branch = "polkadot-v0.8.29" }
-sc-executor = { git = "https://github.com/paritytech/substrate", branch = "polkadot-v0.8.29" }
-sc-network = { git = "https://github.com/paritytech/substrate", branch = "polkadot-v0.8.29" }
-sc-tracing = { git = "https://github.com/paritytech/substrate", branch = "polkadot-v0.8.29" }
-sc-transaction-pool = { git = "https://github.com/paritytech/substrate", branch = "polkadot-v0.8.29" }
-service = { package = "sc-service", git = "https://github.com/paritytech/substrate", branch = "polkadot-v0.8.29", default-features = false }
-sp-arithmetic = { git = "https://github.com/paritytech/substrate", branch = "polkadot-v0.8.29" }
-sp-blockchain = { git = "https://github.com/paritytech/substrate", branch = "polkadot-v0.8.29" }
-sp-core = { git = "https://github.com/paritytech/substrate", branch = "polkadot-v0.8.29" }
-sp-keyring = { git = "https://github.com/paritytech/substrate", branch = "polkadot-v0.8.29" }
-sp-runtime = { git = "https://github.com/paritytech/substrate", branch = "polkadot-v0.8.29" }
-sp-state-machine = { git = "https://github.com/paritytech/substrate", branch = "polkadot-v0.8.29" }
-substrate-test-client = { git = "https://github.com/paritytech/substrate", branch = "polkadot-v0.8.29" }
-
-[dev-dependencies]
-pallet-balances = { git = "https://github.com/paritytech/substrate", branch = "polkadot-v0.8.29", default-features = false }
-serde_json = "1.0.61"
-substrate-test-utils = { git = "https://github.com/paritytech/substrate", branch = "polkadot-v0.8.29" }
-=======
 sp-authority-discovery = { git = "https://github.com/paritytech/substrate", branch = "polkadot-v0.8.30" }
 sc-authority-discovery = { git = "https://github.com/paritytech/substrate", branch = "polkadot-v0.8.30" }
 babe = { package = "sc-consensus-babe", git = "https://github.com/paritytech/substrate", branch = "polkadot-v0.8.30" }
@@ -95,5 +59,4 @@
 pallet-balances = { git = "https://github.com/paritytech/substrate", branch = "polkadot-v0.8.30", default-features = false }
 serde_json = "1.0.61"
 substrate-test-utils = { git = "https://github.com/paritytech/substrate", branch = "polkadot-v0.8.30" }
->>>>>>> 6d781dda
 tokio = { version = "0.2", features = ["macros"] }