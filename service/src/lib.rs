--- conflicted
+++ resolved
@@ -854,20 +854,6 @@
 		}
 	}
 
-<<<<<<< HEAD
-/// Create a new Westend service for a light client.
-pub fn westend_new_light(config: Configuration, ) -> Result<
-	(TaskManager, Arc<RpcHandlers>), ServiceError
-> {
-	new_light::<westend_runtime::RuntimeApi, RococoExecutor, _>(config)
-}
-
-/// Create a new Rococo service for a light client.
-pub fn rococo_new_light(config: Configuration, ) -> Result<
-	(TaskManager, Arc<RpcHandlers>), ServiceError
-> {
-	new_light::<rococo_runtime::RuntimeApi, RococoExecutor, _>(config)
-=======
 	/// Build a new light node.
 	pub fn build_light(self) -> Result<(TaskManager, Arc<RpcHandlers>), ServiceError> {
 		if self.config.chain_spec.is_kusama() {
@@ -876,6 +862,10 @@
 			)
 		} else if self.config.chain_spec.is_westend() {
 			new_light::<westend_runtime::RuntimeApi, WestendExecutor, _>(
+				self.config,
+			)
+		} else if self.config.chain_spec.is_rococo() {
+			new_light::<rococo_runtime::RuntimeApi, RococoExecutor, _>(
 				self.config,
 			)
 		} else {
@@ -915,6 +905,16 @@
 				grandpa_pause,
 				false,
 			).map(|(task_manager, _, _, _, _)| task_manager)
+		} else if self.config.chain_spec.is_rococo() {
+			new_full::<rococo_runtime::RuntimeApi, RococoExecutor, _>(
+				self.config,
+				collating_for,
+				max_block_data_size,
+				authority_discovery_disabled,
+				slot_duration,
+				grandpa_pause,
+				false,
+			).map(|(task_manager, _, _, _, _)| task_manager)
 		} else {
 			new_full::<polkadot_runtime::RuntimeApi, PolkadotExecutor, _>(
 				self.config,
@@ -927,5 +927,4 @@
 			).map(|(task_manager, _, _, _, _)| task_manager)
 		}
 	}
->>>>>>> 38f5cbc1
 }