[package]
name = "polkadot-collator"
version = "0.8.2"
authors = ["Parity Technologies <admin@parity.io>"]
description = "Collator node implementation"
edition = "2018"

[dependencies]
futures = "0.3.4"
<<<<<<< HEAD
sc-service = { git = "https://github.com/paritytech/substrate", branch = "bkchr-cumulus-branch" }
sc-executor = { git = "https://github.com/paritytech/substrate", branch = "bkchr-cumulus-branch" }
sc-cli = { git = "https://github.com/paritytech/substrate", branch = "bkchr-cumulus-branch" }
sc-client-api = { git = "https://github.com/paritytech/substrate", branch = "bkchr-cumulus-branch" }
sc-network = { git = "https://github.com/paritytech/substrate", branch = "bkchr-cumulus-branch" }
sp-blockchain = { git = "https://github.com/paritytech/substrate", branch = "bkchr-cumulus-branch" }
sp-api = { git = "https://github.com/paritytech/substrate", branch = "bkchr-cumulus-branch" }
sp-core = { git = "https://github.com/paritytech/substrate", branch = "bkchr-cumulus-branch" }
sp-runtime = { git = "https://github.com/paritytech/substrate", branch = "bkchr-cumulus-branch" }
consensus_common = { package = "sp-consensus", git = "https://github.com/paritytech/substrate", branch = "bkchr-cumulus-branch" }
=======
sc-service = { git = "https://github.com/paritytech/substrate", branch = "cumulus-branch" }
sc-executor = { git = "https://github.com/paritytech/substrate", branch = "cumulus-branch" }
sc-cli = { git = "https://github.com/paritytech/substrate", branch = "cumulus-branch" }
sc-client-api = { git = "https://github.com/paritytech/substrate", branch = "cumulus-branch" }
sc-network = { git = "https://github.com/paritytech/substrate", branch = "cumulus-branch" }
sp-blockchain = { git = "https://github.com/paritytech/substrate", branch = "cumulus-branch" }
sp-api = { git = "https://github.com/paritytech/substrate", branch = "cumulus-branch" }
sp-core = { git = "https://github.com/paritytech/substrate", branch = "cumulus-branch" }
sp-runtime = { git = "https://github.com/paritytech/substrate", branch = "cumulus-branch" }
consensus_common = { package = "sp-consensus", git = "https://github.com/paritytech/substrate", branch = "cumulus-branch" }
>>>>>>> 34c37c29
polkadot-primitives = { path = "../primitives" }
polkadot-cli = { path = "../cli" }
polkadot-network = { path = "../network" }
polkadot-validation = { path = "../validation" }
polkadot-service = { path = "../service" }
log = "0.4.8"
tokio = "0.2.13"
futures-timer = "2.0"
codec = { package = "parity-scale-codec", version = "1.3.0" }

[dev-dependencies]
<<<<<<< HEAD
keyring = { package = "sp-keyring", git = "https://github.com/paritytech/substrate", branch = "bkchr-cumulus-branch" }
=======
keyring = { package = "sp-keyring", git = "https://github.com/paritytech/substrate", branch = "cumulus-branch" }
>>>>>>> 34c37c29
<|MERGE_RESOLUTION|>--- conflicted
+++ resolved
@@ -7,7 +7,6 @@
 
 [dependencies]
 futures = "0.3.4"
-<<<<<<< HEAD
 sc-service = { git = "https://github.com/paritytech/substrate", branch = "bkchr-cumulus-branch" }
 sc-executor = { git = "https://github.com/paritytech/substrate", branch = "bkchr-cumulus-branch" }
 sc-cli = { git = "https://github.com/paritytech/substrate", branch = "bkchr-cumulus-branch" }
@@ -18,18 +17,6 @@
 sp-core = { git = "https://github.com/paritytech/substrate", branch = "bkchr-cumulus-branch" }
 sp-runtime = { git = "https://github.com/paritytech/substrate", branch = "bkchr-cumulus-branch" }
 consensus_common = { package = "sp-consensus", git = "https://github.com/paritytech/substrate", branch = "bkchr-cumulus-branch" }
-=======
-sc-service = { git = "https://github.com/paritytech/substrate", branch = "cumulus-branch" }
-sc-executor = { git = "https://github.com/paritytech/substrate", branch = "cumulus-branch" }
-sc-cli = { git = "https://github.com/paritytech/substrate", branch = "cumulus-branch" }
-sc-client-api = { git = "https://github.com/paritytech/substrate", branch = "cumulus-branch" }
-sc-network = { git = "https://github.com/paritytech/substrate", branch = "cumulus-branch" }
-sp-blockchain = { git = "https://github.com/paritytech/substrate", branch = "cumulus-branch" }
-sp-api = { git = "https://github.com/paritytech/substrate", branch = "cumulus-branch" }
-sp-core = { git = "https://github.com/paritytech/substrate", branch = "cumulus-branch" }
-sp-runtime = { git = "https://github.com/paritytech/substrate", branch = "cumulus-branch" }
-consensus_common = { package = "sp-consensus", git = "https://github.com/paritytech/substrate", branch = "cumulus-branch" }
->>>>>>> 34c37c29
 polkadot-primitives = { path = "../primitives" }
 polkadot-cli = { path = "../cli" }
 polkadot-network = { path = "../network" }
@@ -41,8 +28,4 @@
 codec = { package = "parity-scale-codec", version = "1.3.0" }
 
 [dev-dependencies]
-<<<<<<< HEAD
-keyring = { package = "sp-keyring", git = "https://github.com/paritytech/substrate", branch = "bkchr-cumulus-branch" }
-=======
-keyring = { package = "sp-keyring", git = "https://github.com/paritytech/substrate", branch = "cumulus-branch" }
->>>>>>> 34c37c29
+keyring = { package = "sp-keyring", git = "https://github.com/paritytech/substrate", branch = "bkchr-cumulus-branch" }