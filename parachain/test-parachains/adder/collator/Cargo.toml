--- conflicted
+++ resolved
@@ -46,14 +46,8 @@
 polkadot-parachain = { path = "../../.." }
 polkadot-test-service = { path = "../../../../node/test/service" }
 
-<<<<<<< HEAD
 substrate-test-utils = { git = "https://github.com/paritytech/substrate", branch = "rococo-v1" }
 sc-service = { git = "https://github.com/paritytech/substrate", branch = "rococo-v1" }
 sp-keyring = { git = "https://github.com/paritytech/substrate", branch = "rococo-v1" }
-=======
-substrate-test-utils = { git = "https://github.com/paritytech/substrate", branch = "master" }
-sc-service = { git = "https://github.com/paritytech/substrate", branch = "master" }
-sp-keyring = { git = "https://github.com/paritytech/substrate", branch = "master" }
->>>>>>> d7b33729
 
 tokio = { version = "0.2", features = ["macros"] }